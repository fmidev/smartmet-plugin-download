--- conflicted
+++ resolved
@@ -62,13 +62,8 @@
 	-Wno-vla -Wno-vla-extension
 
  INCLUDES += \
-<<<<<<< HEAD
 	-isystem $(includedir) \
 	-isystem $(includedir)/smartmet \
-=======
-	-I$(includedir)/smartmet \
-	-isystem $(includedir)/mysql \
->>>>>>> 9f05f373
 	-isystem $(includedir)/jsoncpp
 
 else
