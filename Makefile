SUBNAME = download
SPEC = smartmet-plugin-$(SUBNAME)
INCDIR = smartmet/plugins/$(SUBNAME)

# Installation directories

processor := $(shell uname -p)

ifeq ($(origin PREFIX), undefined)
  PREFIX = /usr
else
  PREFIX = $(PREFIX)
endif

ifeq ($(processor), x86_64)
  libdir = $(PREFIX)/lib64
else
  libdir = $(PREFIX)/lib
endif

bindir = $(PREFIX)/bin
includedir = $(PREFIX)/include
datadir = $(PREFIX)/share
plugindir = $(datadir)/smartmet/plugins
objdir = obj

# Compiler options

DEFINES = -DUNIX -D_REENTRANT

-include $(HOME)/.smartmet.mk
GCC_DIAG_COLOR ?= always

ifeq ($(CXX), clang++)

# TODO: Try to shorten the list of disabled checks
 FLAGS = \
	-std=c++11 -fPIC -MD \
	-Weverything \
	-Wno-c++98-compat \
	-Wno-float-equal \
	-Wno-padded \
	-Wno-missing-prototypes \
	-Wno-exit-time-destructors \
	-Wno-global-constructors \
	-Wno-shorten-64-to-32 \
	-Wno-sign-conversion \
	-Wno-vla -Wno-vla-extension

 INCLUDES = \
	-isystem $(includedir) \
	-isystem $(includedir)/smartmet \
	-isystem $(includedir)/mysql \
	-isystem $(includedir)/gdal \
	-isystem $(includedir)/jsoncpp

else

<<<<<<< HEAD
 FLAGS = -std=c++11 -fPIC -MD -Wall -W -Wno-unused-parameter -fno-omit-frame-pointer -Wno-unknown-pragmas -fdiagnostics-color=$(GCC_DIAG_COLOR)
=======
 FLAGS = -std=c++11 -fPIC -MD -Wall -W -Wno-unused-parameter -fno-omit-frame-pointer -Wno-unknown-pragmas -fdiagnostics-color=always -Wnon-virtual-dtor
>>>>>>> 692b34e0

 FLAGS_DEBUG = \
	-Wcast-align \
	-Wcast-qual \
	-Winline \
	-Wno-multichar \
	-Wno-pmf-conversions \
	-Woverloaded-virtual  \
	-Wpointer-arith \
	-Wredundant-decls \
	-Wwrite-strings \
	-Wno-deprecated

 FLAGS_RELEASE = -Wuninitialized

  INCLUDES = \
	-I$(includedir) \
	-I$(includedir)/smartmet \
	-I$(includedir)/mysql \
	-I$(includedir)/gdal \
	-I$(includedir)/jsoncpp
endif

ifeq ($(TSAN), yes)
  FLAGS += -fsanitize=thread
endif
ifeq ($(ASAN), yes)
  FLAGS += -fsanitize=address -fsanitize=pointer-compare -fsanitize=pointer-subtract -fsanitize=undefined -fsanitize-address-use-after-scope
endif

# Compile options in detault, debug and profile modes

CFLAGS_RELEASE = $(DEFINES) $(FLAGS) $(FLAGS_RELEASE) -DNDEBUG -O2 -g
CFLAGS_DEBUG   = $(DEFINES) $(FLAGS) $(FLAGS_DEBUG)   -Werror  -O0 -g

ifneq (,$(findstring debug,$(MAKECMDGOALS)))
  override CFLAGS += $(CFLAGS_DEBUG)
else
  override CFLAGS += $(CFLAGS_RELEASE)
endif

LIBS = -L$(libdir) \
	-lsmartmet-spine \
	-lsmartmet-newbase \
	-lsmartmet-macgyver \
	-lboost_date_time \
	-lboost_thread \
	-lboost_iostreams \
	-lboost_system \
	-lbz2 -lz \
	-leccodes \
	-lgdal \
	-lnetcdf_c++ \
	`pkg-config --libs jsoncpp`

# What to install

LIBFILE = $(SUBNAME).so

# How to install

INSTALL_PROG = install -p -m 775
INSTALL_DATA = install -p -m 664

# Compilation directories

vpath %.cpp $(SUBNAME)
vpath %.h $(SUBNAME)

# The files to be compiled

SRCS = $(wildcard $(SUBNAME)/*.cpp)
HDRS = $(wildcard $(SUBNAME)/*.h)
OBJS = $(patsubst %.cpp, obj/%.o, $(notdir $(SRCS)))

INCLUDES := -I$(SUBNAME) $(INCLUDES)

.PHONY: test rpm

# The rules

all: configtest objdir $(LIBFILE)
debug: all
release: all
profile: all

configtest:
	@if [ -x "$$(command -v cfgvalidate)" ]; then cfgvalidate -v test/cnf/download.conf; fi

$(LIBFILE): $(OBJS)
	$(CXX) $(CFLAGS) -shared -rdynamic -o $(LIBFILE) $(OBJS) $(LIBS)

clean:
	rm -f $(LIBFILE) *~ $(SUBNAME)/*~
	rm -rf obj

format:
	clang-format -i -style=file $(SUBNAME)/*.h $(SUBNAME)/*.cpp test/*.cpp

install:
	@mkdir -p $(plugindir)
	$(INSTALL_PROG) $(LIBFILE) $(plugindir)/$(LIBFILE)

test:
	cd test && make test

objdir:
	@mkdir -p $(objdir)

rpm: clean $(SPEC).spec
	rm -f $(SPEC).tar.gz # Clean a possible leftover from previous attempt
	tar -czvf $(SPEC).tar.gz --transform "s,^,$(SPEC)/," *
	rpmbuild -ta $(SPEC).tar.gz
	rm -f $(SPEC).tar.gz

.SUFFIXES: $(SUFFIXES) .cpp

obj/%.o: %.cpp
	$(CXX) $(CFLAGS) $(INCLUDES) -c -o $@ $<

-include $(wildcard obj/*.d)<|MERGE_RESOLUTION|>--- conflicted
+++ resolved
@@ -56,11 +56,7 @@
 
 else
 
-<<<<<<< HEAD
- FLAGS = -std=c++11 -fPIC -MD -Wall -W -Wno-unused-parameter -fno-omit-frame-pointer -Wno-unknown-pragmas -fdiagnostics-color=$(GCC_DIAG_COLOR)
-=======
- FLAGS = -std=c++11 -fPIC -MD -Wall -W -Wno-unused-parameter -fno-omit-frame-pointer -Wno-unknown-pragmas -fdiagnostics-color=always -Wnon-virtual-dtor
->>>>>>> 692b34e0
+ FLAGS = -std=c++11 -fPIC -MD -Wall -W -Wno-unused-parameter -fno-omit-frame-pointer -Wno-unknown-pragmas -fdiagnostics-color=$(GCC_DIAG_COLOR)  -Wnon-virtual-dtor
 
  FLAGS_DEBUG = \
 	-Wcast-align \
