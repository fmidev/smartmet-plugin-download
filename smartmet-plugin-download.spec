%define DIRNAME download
%define SPECNAME smartmet-plugin-%{DIRNAME}
Summary: SmartMet Download Plugin
Name: %{SPECNAME}
<<<<<<< HEAD
Version: 22.6.16
=======
Version: 22.8.10
>>>>>>> 89364264
Release: 1%{?dist}.fmi
License: MIT
Group: SmartMet/Plugins
URL: https://github.com/fmidev/smartmet-plugin-download
Source0: %{name}.tar.gz
BuildRoot: %{_tmppath}/%{name}-%{version}-%{release}-root-%(%{__id_u} -n)

%if 0%{?rhel} && 0%{rhel} < 9
%define smartmet_boost boost169
%else
%define smartmet_boost boost
%endif

%define smartmet_fmt_min 8.1.1
%define smartmet_fmt_max 8.2.0

BuildRequires: %{smartmet_boost}-devel
BuildRequires: gcc-c++
BuildRequires: gdal34-devel
BuildRequires: eccodes-devel
BuildRequires: jsoncpp-devel >= 1.8.4
BuildRequires: libconfig17 >= 1.7.3
BuildRequires: smartmet-library-spine-devel >= 22.8.8
BuildRequires: smartmet-library-macgyver-devel >= 22.8.9
BuildRequires: smartmet-library-timeseries-devel >= 22.7.27
BuildRequires: smartmet-library-newbase-devel >= 22.6.16
BuildRequires: smartmet-library-grid-content-devel >= 22.7.26
BuildRequires: smartmet-library-grid-files-devel >= 22.6.17
BuildRequires: netcdf-devel
BuildRequires: smartmet-engine-querydata-devel >= 22.8.8
BuildRequires: smartmet-engine-geonames-devel >= 22.8.4
BuildRequires: smartmet-engine-grid-devel >= 22.8.4
BuildRequires: netcdf-cxx-devel
BuildRequires: bzip2-devel
Requires: gdal34
Requires: eccodes
Requires: jsoncpp >= 1.8.4
Requires: libconfig17 >= 1.7.3
Requires: smartmet-library-macgyver >= 22.8.9
Requires: smartmet-library-timeseries >= 22.7.27
Requires: smartmet-library-spine >= 22.8.8
Requires: smartmet-library-newbase >= 22.6.16
Requires: smartmet-engine-querydata >= 22.8.8
Requires: smartmet-server >= 22.8.8
Requires: %{smartmet_boost}-date-time
Requires: %{smartmet_boost}-iostreams
Requires: %{smartmet_boost}-system
Requires: %{smartmet_boost}-thread
Requires: netcdf-cxx
Provides: %{SPECNAME}
Obsoletes: smartmet-brainstorm-dlsplugin < 16.11.1
Obsoletes: smartmet-brainstorm-dlsplugin-debuginfo < 16.11.1
#TestRequires: %{smartmet_boost}-devel
#TestRequires: bzip2-devel
#TestRequires: eccodes
#TestRequires: redis
#TestRequires: gcc-c++
#TestRequires: libconfig17-devel
#TestRequires: smartmet-engine-geonames >= 22.7.27
#TestRequires: smartmet-engine-grid >= 22.6.17
#TestRequires: smartmet-engine-querydata >= 22.8.8
#TestRequires: smartmet-utils-devel >= 22.1.20
#TestRequires: smartmet-library-spine-plugin-test >= 22.7.27
#TestRequires: smartmet-library-newbase-devel >= 22.6.16
#TestRequires: smartmet-qdtools >= 21.1.21
#TestRequires: smartmet-test-data >= 20.6.30
#TestRequires: smartmet-test-db >= 21.1.21
#TestRequires: smartmet-engine-grid-test >= 22.6.17
#TestRequires: wgrib
#TestRequires: wgrib2
#TestRequires: zlib-devel

# makefile.inc side effect (otherwise fails on top level Makefile)
#TestRequires: gdal34-devel
#TestRequires: jsoncpp-devel
#TestRequires: ctpp2-devel

%description
SmartMet Download Plugin

%prep
rm -rf $RPM_BUILD_ROOT

%setup -q -n %{SPECNAME}
 
%build -q -n %{SPECNAME}
make %{_smp_mflags}

%install
%makeinstall

%clean
rm -rf $RPM_BUILD_ROOT

%files
%defattr(0775,root,root,0775)
%{_datadir}/smartmet/plugins/download.so

%changelog
<<<<<<< HEAD
* Thu Jun 16 2022 Pertti Kinnia <pertti.kinnia@fmi.fi> 22.6.16-1.fmi
- Still handling geographic epsg projections as latlon instead of loading sr using epsg code, problems with bbox

* Tue Jun 14 2022 Pertti Kinnia <pertti.kinnia@fmi.fi> 22.6.14-1.fmi
- Removed WGS84 ifdefs. Test result changes mainly due to newbase changes. BRAINSTORM-2328
=======
* Tue Aug 10 2022 Pertti Kinnia <pertti.kinnia@fmi.fi> - 22.8.10-1.fmi
- Fixed grid data level interpolation checking related bugs; BRAINSTORM-2378
- Removed unused variables and added internal error checking; BRAINSTORM-2374

* Tue Aug  2 2022 Pertti Kinnia <pertti.kinnia@fmi.fi> - 22.8.2-1.fmi
- Check for empty query result for 1'st grid when initializing query; BRAINSTORM-2370

* Thu Jul 28 2022 Mika Heiskanen <mika.heiskanen@fmi.fi> - 22.7.28-1.fmi
- Repackaged due to QEngine ABI change

* Tue Jun 21 2022 Andris Pavēnis <andris.pavenis@fmi.fi> 22.6.21-1.fmi
- Add support for RHEL9, upgrade libpqxx to 7.7.0 (rhel8+) and fmt to 8.1.1
>>>>>>> 89364264

* Tue May 31 2022 Andris Pavēnis <andris.pavenis@fmi.fi> 22.5.31-1.fmi
- Repackage due to smartmet-engine-querydata and smartmet-engine-observation ABI changes

* Tue May 24 2022 Mika Heiskanen <mika.heiskanen@fmi.fi> - 22.5.24-1.fmi
- Repackaged due to NFmiArea ABI changes

* Fri May 20 2022 Mika Heiskanen <mika.heiskanen@fmi.fi> - 22.5.20-1.fmi
- Repackaged due to ABI changes to newbase LatLon methods

* Tue May  3 2022 Andris Pavenis <andris.pavenis@fmi.fi> 22.5.3-1.fmi
- Repackage due to SmartMet::Spine::Reactor ABI changes

* Mon Mar 28 2022 Mika Heiskanen <mika.heiskanen@fmi.fi> - 22.3.28-1.fmi
- Repackaged due to ABI changes in grid-content library

* Mon Mar 21 2022 Andris Pavēnis <andris.pavenis@fmi.fi> 22.3.21-1.fmi
- Update due to changes in smartmet-library-spine and smartnet-library-timeseries

* Thu Mar 10 2022 Mika Heiskanen <mika.heiskanen@fmi.fi> - 22.3.10-1.fmi
- Repackaged due to base library ABI changes

* Wed Mar  9 2022 Pertti Kinnia <pertti.kinnia@fmi.fi> - 22.3.9-1.fmi
- Fixed bugs in handling (projected) epsg projections (axis mapping strategy was not set in coord.transformation etc)
- Added lcc and YKJ (nonnative) support for querydata source
- Setting correct target cs spheroid (and wkt for netcdf) with querydata source instead of fixed sphere
- Disabled automatic datum shift based on WKT DATUM for epsg projections
- Added (but disabled by ifdefs) metric bbox conversion and handling of geographic epsg projections by their definition instead of as newbase latlon

* Tue Mar  8 2022 Mika Heiskanen <mika.heiskanen@fmi.fi> - 22.3.8-1.fmi
- Use the new TimeSeries library

* Mon Mar  7 2022 Mika Heiskanen <mika.heiskanen@fmi.fi> - 22.3.7-1.fmi
- Repackaged due to base library API changes

* Mon Feb 28 2022 Mika Heiskanen <mika.heiskanen@fmi.fi> - 22.2.28-1.fmi
- Repackaged due to base library/engine ABI changes
- Improved projection support

* Wed Feb  9 2022 Mika Heiskanen <mika.heiskanen@fmi.fi> - 22.2.9-1.fmi
- Repackaged due to ABI changes in grid libraries

* Tue Jan 25 2022 Mika Heiskanen <mika.heiskanen@fmi.fi> - 22.1.25-1.fmi
- Repackaged due to ABI changes in libraries/engine

* Fri Jan 21 2022 Andris Pavēnis <andris.pavenis@fmi.fi> 22.1.21-1.fmi
- Repackage due to upgrade of packages from PGDG repo: gdal-3.4, geos-3.10, proj-8.2

* Thu Jan 13 2022 Pertti Kinnia <pertti.kinnia@fmi.fi> - 22.1.13-1.fmi
- Added netcdf YKJ support for querydata source

* Tue Dec  7 2021 Andris Pavēnis <andris.pavenis@fmi.fi> 21.12.7-1.fmi
- Update to postgresql 13 and gdal 3.3

* Mon Nov 15 2021 Mika Heiskanen <mika.heiskanen@fmi.fi> - 21.11.15-1.fmi
- Repackaged due to ABI changes in base grid libraries

* Fri Oct 29 2021 Mika Heiskanen <mika.heiskanen@fmi.fi> - 21.10.29-1.fmi
- Repackaged due to ABI changes in base grid libraries

* Tue Oct 19 2021 Mika Heiskanen <mika.heiskanen@fmi.fi> - 21.10.19-1.fmi
- Repackaged due to ABI changes in base grid libraries

* Tue Oct 12 2021 Pertti Kinnia <pertti.kinnia@fmi.fi> - 21.10.12-1.fmi
- Added missing netcdf test configuration for grid-files

* Mon Oct 11 2021 Mika Heiskanen <mika.heiskanen@fmi.fi> - 21.10.11-1.fmi
- Simplified grid storage structures

* Mon Oct  4 2021 Mika Heiskanen <mika.heiskanen@fmi.fi> - 21.10.4-1.fmi
- Repackaged due to grid-files ABI changes

* Thu Sep 23 2021 Andris Pavēnis <andris.pavenis@fmi.fi> 21.9.23-1.fmi
- Repackage to prepare for moving libconfig to different directory

* Thu Sep 16 2021 Pertti Kinnia <pertti.kinnia@fmi.fi> - 21.9.16-1.fmi
- Added WGS84 test results
- Merge from WGS84 branch
- Copy data only for needed levels and validtimes when using in-memory qd (BRAINSTORM-2144)
- Fixed vertical interpolation bug with qd -format output (BRAINSTORM-2147)
- Bug fix; set in-memory qd level when level is not interpolated (BRAINSTORM-2149)
- Buf fix; allow missing parameter scaling information with qd -output (BRAINSTORM-2152)

* Thu Sep  9 2021 Andris Pavenis <andris.pavenis@fmi.fi> 21.9.9-1.fmi
- Repackage due to dependency change (libconfig->libconfig17)

* Tue Aug 31 2021 Mika Heiskanen <mika.heiskanen@fmi.fi> - 21.8.31-1.fmi
- Repackaged due to Spine ABI changes

* Wed Aug 25 2021 Mika Heiskanen <mika.heiskanen@fmi.fi> - 21.8.25-1.fmi
- Refactored classes a bit for clarity

* Tue Aug 17 2021 Mika Heiskanen <mika.heiskanen@fmi.fi> - 21.8.17-1.fmi
- Use the new shutdown API

* Thu Aug 12 2021 Pertti Kinnia <pertti.kinnia@fmi.fi> - 21.8.12-1.fmi
- Using 64bit offset format for netcdf output to support files exceeding 2GB
- Removed some obsolete calls to requireNcFile(). NcFile object is created upon loading first grid, and file operations are valid thereafter

* Mon Aug  2 2021 Mika Heiskanen <mika.heiskanen@fmi.fi> - 21.8.2-1.fmi
- Repackaged since GeoEngine ABI changed by switching to boost::atomic_shared_ptr

* Tue Jun  8 2021 Mika Heiskanen <mika.heiskanen@fmi.fi> - 21.6.8-1.fmi
- Repackaged due to memory saving ABI changes in base libraries

* Tue Jun  1 2021 Mika Heiskanen <mika.heiskanen@fmi.fi> - 21.6.1-1.fmi
- Repackaged due to ABI changes in grid libraries

* Tue May 25 2021 Mika Heiskanen <mika.heiskanen@fmi.fi> - 21.5.25-1.fmi
- Repackaged due to API changes in grid-files

* Thu May  6 2021 Mika Heiskanen <mika.heiskanen@fmi.fi> - 21.5.6-1.fmi
- Repackaged due to ABI changes in NFmiAzimuthalArea

* Fri Apr 16 2021 Pertti Kinnia <pertti.kinnia@fmi.fi> - 21.4.16-1.fmi
- Use source qd level order for qd output; BRAINSTORM-2045

* Wed Apr  7 2021 Pertti Kinnia <pertti.kinnia@fmi.fi> - 21.4.7-1.fmi
- Misc bug fixes and changes. Added LAEA grib2 support

* Fri Mar  5 2021 Mika Heiskanen <mika.heiskanen@fmi.fi> - 21.3.5-1.fmi
- Merged grib-branch to master

* Wed Mar  3 2021 Mika Heiskanen <mika.heiskanen@fmi.fi> - 21.3.3-1.fmi
- Grid-engine may now be disabled

* Tue Feb 23 2021 Mika Heiskanen <mika.heiskanen@fmi.fi> - 21.2.23-1.fmi
- Fixed HIRLAM downloads to work

* Fri Feb 19 2021 Mika Heiskanen <mika.heiskanen@fmi.fi> - 21.2.19-1.fmi
- Repackaged

* Wed Feb 17 2021 Pertti Kinnia <pertti.kinnia@fmi.fi> - 21.2.17-1.fmi
- Merge from master

* Mon Feb 15 2021 Mika Heiskanen <mika.heiskanen@fmi.fi> - 21.2.15-1.fmi
- Updated to use new interpolation APIs

* Wed Feb  3 2021 Mika Heiskanen <mika.heiskanen@fmi.fi> - 21.2.3-1.fmi
- Use time_t in the GRIB-engine calls

* Wed Jan 27 2021 Mika Heiskanen <mika.heiskanen@fmi.fi> - 21.1.27-1.fmi
- Repackaged due to base library ABI changes

* Tue Jan 19 2021 Mika Heiskanen <mika.heiskanen@fmi.fi> - 21.1.19-1.fmi
- Repackaged due to base library ABI changes

* Thu Jan 14 2021 Mika Heiskanen <mika.heiskanen@fmi.fi> - 21.1.14-1.fmi
- Repackaged smartmet to resolve debuginfo issues

* Mon Jan 11 2021 Mika Heiskanen <mika.heiskanen@fmi.fi> - 21.1.11-1.fmi
- Repackaged due to grid-files API changes

* Mon Jan  4 2021 Mika Heiskanen <mika.heiskanen@fmi.fi> - 21.1.4-1.fmi
- Ported to GDAL 3.2

* Wed Dec 30 2020 Andris Pavenis <andris.pavenis@fmi.fi> - 20.12.30-1.fmi
- Rebuild due to jsoncpp upgrade for RHEL7

* Tue Dec 15 2020 Mika Heiskanen <mika.heiskanen@fmi.fi> - 20.12.15-1.fmi
- Upgrade to pgdg12

* Thu Dec  3 2020 Mika Heiskanen <mika.heiskanen@fmi.fi> - 20.12.3-1.fmi
- Repackaged due to library ABI changes

* Mon Nov 30 2020 Mika Heiskanen <mika.heiskanen@fmi.fi> - 20.11.30-1.fmi
- Repackaged due to grid-content library API changes

* Tue Nov 24 2020 Mika Heiskanen <mika.heiskanen@fmi.fi> - 20.11.24-1.fmi
- Repackaged due to library ABI changes

* Thu Oct 22 2020 Mika Heiskanen <mika.heiskanen@fmi.fi> - 20.10.22-1.fmi
- Use new GRIB library API

* Thu Oct 15 2020 Mika Heiskanen <mika.heiskanen@fmi.fi> - 20.10.15-1.fmi
- Repackaged due to library ABI changes

* Wed Oct  7 2020 Mika Heiskanen <mika.heiskanen@fmi.fi> - 20.10.7-1.fmi
- Repackaged due to library ABI changes

* Tue Oct  6 2020 Mika Heiskanen <mika.heiskanen@fmi.fi> - 20.10.6-1.fmi
- Enable sensible relative libconfig include paths

* Thu Oct  1 2020 Mika Heiskanen <mika.heiskanen@fmi.fi> - 20.10.1-1.fmi
- Repackaged due to library ABI changes

* Wed Sep 23 2020 Mika Heiskanen <mika.heiskanen@fmi.fi> - 20.9.23-1.fmi
- Use Fmi::Exception instead of Spine::Exception

* Fri Sep 18 2020 Mika Heiskanen <mika.heiskanen@fmi.fi> - 20.9.18-1.fmi
- Repackaged due to library ABI changes

* Tue Sep 15 2020 Mika Heiskanen <mika.heiskanen@fmi.fi> - 20.9.15-1.fmi
- Repackaged due to library ABI changes

* Mon Sep 14 2020 Mika Heiskanen <mika.heiskanen@fmi.fi> - 20.9.14-1.fmi
- Repackaged due to library ABI changes

* Mon Sep  7 2020 Mika Heiskanen <mika.heiskanen@fmi.fi> - 20.9.7-1.fmi
- Repackaged due to library ABI changes

* Mon Aug 31 2020 Mika Heiskanen <mika.heiskanen@fmi.fi> - 20.8.31-1.fmi
- Repackaged due to library ABI changes

* Fri Aug 21 2020 Mika Heiskanen <mika.heiskanen@fmi.fi> - 20.8.21-1.fmi
- Upgrade to fmt 6.2

* Tue Aug 18 2020 Mika Heiskanen <mika.heiskanen@fmi.fi> - 20.8.18-1.fmi
- Repackaged due to grid library ABI changes

* Fri Aug 14 2020 Mika Heiskanen <mika.heiskanen@fmi.fi> - 20.8.14-1.fmi
- Repackaged due to grid library ABI changes

* Mon Jun 15 2020 Mika Heiskanen <mika.heiskanen@fmi.fi> - 20.6.15-1.fmi
- Renamed .so to enable simultaneous installation of download and gribdownload

* Mon Jun  8 2020 Mika Heiskanen <mika.heiskanen@fmi.fi> - 20.6.8-1.fmi
- Repackaged due to base library changes

* Thu May 28 2020 Mika Heiskanen <mika.heiskanen@fmi.fi> - 20.5.28-1.fmi
- Ported to use the latest newbase API

* Mon May 25 2020 Pertti Kinnia <pertti.kinnia@fmi.fi> - 20.5.25-1.fmi
- Some bugfixes. New release version

* Fri May 15 2020 Mika Heiskanen <mika.heiskanen@fmi.fi> - 20.5.15-1.fmi
- Create enseble dimension only when applicable
- Added lock protecting netcdf metadata generation for grid data (not thread safe)
- Added grid support
- Added GRIB multifile property

* Wed May 13 2020 Mika Heiskanen <mika.heiskanen@fmi.fi> - 20.5.13-1.fmi
- Repackaged since Spine Parameter class ABI changed

* Fri May  8 2020 Pertti Kinnia <pertti.kinnia@fmi.fi> - 20.5.8-1.fmi
- Fixed bug in netcdf output when skipping missing querydata parameters (BS-1823)

* Thu Apr 30 2020 Mika Heiskanen <mika.heiskanen@fmi.fi> - 20.4.30-1.fmi
- Repackaged due to base library API changes

* Sun Apr 26 2020 Mika Heiskanen <mika.heiskanen@fmi.fi> - 20.4.26-1.fmi
- Use Fmi::CoordinateMatrix

* Sat Apr 18 2020 Mika Heiskanen <mika.heiskanen@fmi.fi> - 20.4.18-1.fmi
- Upgraded to Boost 1.69

* Wed Apr  8 2020 Mika Heiskanen <mika.heiskanen@fmi.fi> - 20.4.8-1.fmi
- Protect the entire NetCDF metadata generation section with a mutex for thread safety

* Fri Apr  3 2020 Mika Heiskanen <mika.heiskanen@fmi.fi> - 20.4.3-1.fmi
- Repackaged due to library API changes

* Thu Apr  2 2020 Mika Heiskanen <mika.heiskanen@fmi.fi> - 20.4.2-1.fmi
- Fixed NetCDF mutex to be a global variable instead of a class member variable

* Tue Mar 31 2020 Mika Heiskanen <mika.heiskanen@fmi.fi> - 20.3.31-1.fmi
- Use a mutex to protect opening temporary NetCDF files, which does not seem to be thread safe

* Thu Mar 19 2020 Mika Heiskanen <mika.heiskanen@fmi.fi> - 20.3.19-1.fmi
- Improved safety of NcFile initialization

* Fri Dec 13 2019 Mika Heiskanen <mika.heiskanen@fmi.fi> - 19.12.13-1.fmi
- Repackaged due to NFmiArea API changes

* Thu Dec 12 2019 Mika Heiskanen <mika.heiskanen@fmi.fi> - 19.12.12-1.fmi
- Upgrade to GDAL 3.0

* Fri Nov 22 2019 Pertti Kinnia <pertti.kinnia@fmi.fi> - 19.11.22-1.fmi
- Added config setting 'logrequestdatavalues' (default is 0; no logging). Request is written to stderr if given number of output data values is exceeded

* Wed Nov 20 2019 Mika Heiskanen <mika.heiskanen@fmi.fi> - 19.11.20-1.fmi
- Rebuilt due to newbase API changes

* Thu Sep 26 2019 Mika Heiskanen <mika.heiskanen@fmi.fi> - 19.9.26-1.fmi
- Fixed thread safety issue (TSAN)
- Added support for ASAN & TSAN builds

* Mon Sep  2 2019 Mika Heiskanen <mika.heiskanen@fmi.fi> - 19.9.2-1.fmi
- Repackaged since Spine::Location ABI changed

* Mon Apr 15 2019 Pertti Kinnia <pertti.kinnia@fmi.fi> - 19.4.15-1.fmi
- Reapplied the changes to use in-memory querydata, just not using in-mem qd for multifile data (BS-1567)
- Increased output chunk size. Allocating output buffer from heap when loading netcdf data

* Fri Apr 12 2019 Mika Heiskanen <mika.heiskanen@fmi.fi> - 19.4.12-1.fmi
- Revert to older version, optimized code is bugged

* Fri Mar  8 2019 Pertti Kinnia <pertti.kinnia@fmi.fi> - 19.3.8-1.fmi
- Fixed bug with levels, current level index was left changed when loading in-memory querydata

* Wed Mar  6 2019 Pertti Kinnia <pertti.kinnia@fmi.fi> - 19.3.6-1.fmi
- Loading/using in-memory querydata object for each parameter for better throughput
- Loading/using input buffer for stringstream output for better querydata format throughput

* Fri Feb 15 2019 Mika Heiskanen <mika.heiskanen@fmi.fi> - 19.2.15-1.fmi
- Report client IP in stack traces to ease resolving problems

* Thu Nov  8 2018 Mika Heiskanen <mika.heiskanen@fmi.fi> - 18.11.8-1.fmi
- Do not throw in destructors in C++11

* Thu Nov  1 2018 Mika Heiskanen <mika.heiskanen@fmi.fi> - 18.11.1-1.fmi
- Set ncopts=NC_VERBOSE, thus not letting the NetCDF library to call exit()

* Thu Oct 18 2018 Mika Heiskanen <mika.heiskanen@fmi.fi> - 18.10.18-1.fmi
- Disabled stack trace if the requested model is unknown to reduce log sizes

* Mon Aug 13 2018 Mika Heiskanen <mika.heiskanen@fmi.fi> - 18.8.13-1.fmi
- Repackaged since Spine::Location size changed

* Tue Aug  7 2018 Pertti Kinnia <pertti.kinnia@fmi.fi> - 18.8.7-1.fmi
- Use default producer's originating centre if producer's centre has not been configured

* Wed Jul 25 2018 Mika Heiskanen <mika.heiskanen@fmi.fi> - 18.7.25-1.fmi
- Prefer nullptr over NULL

* Tue Jun 12 2018 Pertti Kinnia <pertti.kinnia@fmi.fi> - 18.6.12-1.fmi
- Limit number of data values for a single query (BS-1221). Default limit is 1G values

* Fri Jun  8 2018 Pertti Kinnia <pertti.kinnia@fmi.fi> - 18.6.8-1.fmi
- Check result grid size at query initialization (BS-1157)

* Tue Jun  5 2018 Pertti Kinnia <pertti.kinnia@fmi.fi> - 18.6.5-1.fmi
- netcdf: Use axis names 'X' and 'Y' for lon/lat coordinate axes too for CF-Convention Compliance (BS-970) 
- netcdf: Allocate lat/lon arrays from heap (BS-517) 

* Wed May 23 2018 Mika Heiskanen <mika.heiskanen@fmi.fi> - 18.5.23-1.fmi
- Use model's U/V reference information to control whether U and V are rotated when reprojecting

* Wed Apr 11 2018 Mika Heiskanen <mika.heiskanen@fmi.fi> - 18.4.11-1.fmi
- Allow any parseable parameter with a known newbase number even if marked to be a meta parameter

* Sat Apr  7 2018 Mika Heiskanen <mika.heiskanen@fmi.fi> - 18.4.7-1.fmi
- Upgrade to boost 1.66

* Tue Mar 20 2018 Mika Heiskanen <mika.heiskanen@fmi.fi> - 18.3.20-1.fmi
- Full recompile of all server plugins

* Thu Feb 22 2018 Mika Heiskanen <mika.heiskanen@fmi.fi> - 18.2.22-1.fmi
- Disabled printing of stack traces for some frequent user input errors

* Fri Feb  9 2018 Mika Heiskanen <mika.heiskanen@fmi.fi> - 18.2.9-1.fmi
- Repackaged due to TimeZones API change

* Mon Feb  5 2018 Mika Heiskanen <mika.heiskanen@fmi.fi> - 18.2.5-1.fmi
- Changed default download directory to be /var/tmp instead of /tmp

* Thu Sep 14 2017 Mika Heiskanen <mika.heiskanen@fmi.fi> - 17.9.14-2.fmi
- Fixed to handle MetCoop data which is defined using generic WKT

* Thu Sep 14 2017 Mika Heiskanen <mika.heiskanen@fmi.fi> - 17.9.14-1.fmi
- Switched from grib_api to eccodes

* Mon Aug 28 2017 Mika Heiskanen <mika.heiskanen@fmi.fi> - 17.8.28-1.fmi
- Upgrade to boost 1.65

* Thu Jul 13 2017 Mika Heiskanen <mika.heiskanen@fmi.fi> - 17.7.13-1.fmi
- Added possibility to configure enabled/disabled GRIB packing types

* Mon Apr 10 2017 Mika Heiskanen <mika.heiskanen@fmi.fi> - 17.4.10-1.fmi
- gribconfig and netcdfconfig paths can now be relative

* Sat Apr  8 2017 Mika Heiskanen <mika.heiskanen@fmi.fi> - 17.4.8-1.fmi
- Simplified error reporting

* Wed Mar 15 2017 Mika Heiskanen <mika.heiskanen@fmi.fi> - 17.3.15-1.fmi
- Recompiled since Spine::Exception changed

* Tue Mar 14 2017 Mika Heiskanen <mika.heiskanen@fmi.fi> - 17.3.14-1.fmi
- Switched to use macgyver StringConversion tools 

* Sat Feb 11 2017 Mika Heiskanen <mika.heiskanen@fmi.fi> - 17.2.11-1.fmi
- Repackaged due to newbase API change

* Fri Jan 27 2017 Mika Heiskanen <mika.heiskanen@fmi.fi> - 17.1.27-1.fmi
- Recompiled due to NFmiQueryData object size change

* Wed Jan  4 2017 Mika Heiskanen <mika.heiskanen@fmi.fi> - 17.1.4-1.fmi
- Changed to use renamed SmartMet base libraries

* Wed Nov 30 2016 Mika Heiskanen <mika.heiskanen@fmi.fi> - 16.11.30-1.fmi
- Using test database in test configuration
- No installation for configuration

* Tue Nov 15 2016 Mika Heiskanen <mika.heiskanen@fmi.fi> - 16.11.15-1.fmi
- New Copernicus grib parameters for marine forecasts

* Tue Nov  1 2016 Mika Heiskanen <mika.heiskanen@fmi.fi> - 16.11.1-1.fmi
- Namespace and directory name changed

* Tue Sep  6 2016 Mika Heiskanen <mika.heiskanen@fmi.fi> - 16.9.6-1.fmi
- New exception handler

* Tue Aug 30 2016 Mika Heiskanen <mika.heiskanen@fmi.fi> - 16.8.30-1.fmi
- Base class API change

* Mon Aug 15 2016 Markku Koskela <markku.koskela@fmi.fi> - 16.8.15-1.fmi
- The init(),shutdown() and requestHandler() methods are now protected methods
- The requestHandler() method is called from the callRequestHandler() method

* Wed Jun 29 2016 Mika Heiskanen <mika.heiskanen@fmi.fi> - 16.6.29-1.fmi
- QEngine API changed

* Tue Jun 14 2016 Mika Heiskanen <mika.heiskanen@fmi.fi> - 16.6.14-1.fmi
- Full recompile

* Thu Jun  2 2016 Mika Heiskanen <mika.heiskanen@fmi.fi> - 16.6.2-1.fmi
- Full recompile

* Wed Jun  1 2016 Mika Heiskanen <mika.heiskanen@fmi.fi> - 16.6.1-1.fmi
- Added graceful shutdown

* Mon May 16 2016 Mika Heiskanen <mika.heiskanen@fmi.fi> - 16.5.16-1.fmi
- Use TimeZones instead of TimeZonefactory

* Wed May  4 2016 Tuomo Lauri <tuomo.lauri@fmi.fi> - 16.5.4-1.fmi
- Fixed issue in landscaping functionality
- Switched to use the latest TimeSeriesGenerator API which handles climatological data too

* Tue Apr 19 2016 Tuomo Lauri <tuomo.lauri@fmi.fi> - 16.4.19-1.fmi
- Fixed segfault issue when requesting cropped data beyond data limits

* Mon Apr 18 2016 Mika Heiskanen <mika.heiskanen@fmi.fi> - 16.4.18-2.fmi
- Fixed to use recommended jsoncpp methods, isConvertibleTo behaviour has changed

* Mon Apr 18 2016 Tuomo Lauri <tuomo.lauri@fmi.fi> - 16.4.18-1.fmi
- Fixed area cropping bug

* Thu Mar 10 2016 Tuomo Lauri <tuomo.lauri@fmi.fi> - 16.3.10-1.fmi
- Added Ice Speed and Ice Direction grib-mappings

* Wed Mar  9 2016 Tuomo Lauri <tuomo.lauri@fmi.fi> - 16.3.9-1.fmi
- Added snowdepth parameter mapping

* Fri Mar  4 2016 Tuomo Lauri <tuomo.lauri@fmi.fi> - 16.3.4-2.fmi
- Added landscaping, but disabled it due to performance issues

* Fri Feb 26 2016 Tuomo Lauri <tuomo.lauri@fmi.fi> - 16.2.26-2.fmi
- Fixed grid id for sea water salinity.

* Fri Feb 26 2016 Tuomo Lauri <tuomo.lauri@fmi.fi> - 16.2.26-1.fmi
- Fix broken grib configurations of radiation parameters.
- No longer setting productDefinitionTemplateNumber to grib1 files


* Tue Feb  2 2016 Tuomo Lauri <tuomo.lauri@fmi.fi> - 16.2.2-1.fmi
- Sum positive instead of substract negative offset values.
- Renamed multiplier configuration parameter.

* Thu Jan 28 2016 Pertti Kinnia <pertti.kinnia@fmi.fi> - 16.1.28-1.fmi
- Silently ignore duplicate data parameter names

* Mon Jan 25 2016 Pertti Kinnia <pertti.kinnia@fmi.fi> - 16.1.25-2.fmi
- Added netcdf mapping for WeatherSymbol3

* Mon Jan 25 2016 Mika Heiskanen <mika.heiskanen@fmi.fi> - 16.1.25-1.fmi
- New Harmonie precpitation parameters

* Sat Jan 23 2016 Mika Heiskanen <mika.heiskanen@fmi.fi> - 16.1.23-1.fmi
- Fmi::TimeZoneFactory API changed

* Mon Jan 18 2016 Mika Heiskanen <mika.heiskanen@fmi.fi> - 16.1.18-1.fmi
- newbase API changed, full recompile

* Tue Jan  5 2016 Santeri Oksman <santeri.oksman@fmi.fi> - 16.1.5-1.fmi
- MeanIceThickness values of HELMI model are rescaled

* Thu Dec  3 2015 Tuomo Lauri <tuomo.lauri@fmi.fi> - 15.12.3-1.fmi
- Fixed bug related to unavailable parameters

* Wed Nov 18 2015 Tuomo Lauri <tuomo.lauri@fmi.fi> - 15.11.18-1.fmi
- SmartMetPlugin now receives a const HTTP Request

* Wed Nov 11 2015 Tuomo Lauri <tuomo.lauri@fmi.fi> - 15.11.12-1.fmi
- Added a number of TestLab parameters

* Mon Nov  9 2015 Mika Heiskanen <mika.heiskanen@fmi.fi> - 15.11.9-1.fmi
- Using fast case conversion without locale locks when possible

* Tue Nov  3 2015 Mika Heiskanen <mika.heiskanen@fmi.fi> - 15.11.3-1.fmi
- Removed calls to deprecated Cast.h string conversion functions

* Wed Oct 28 2015 Mika Heiskanen <mika.heiskanen@fmi.fi> - 15.10.28-1.fmi
- Fixed Visibility and CloudBase parameters

* Mon Oct 26 2015 Mika Heiskanen <mika.heiskanen@fmi.fi> - 15.10.26-1.fmi
- Added proper debuginfo packaging

* Wed Oct 21 2015 Tuomo Lauri <tuomo.lauri@fmi.fi> - 15.10.21-1.fmi
- Added visibility grib mapping

* Tue Oct 20 2015 Tuomo Lauri <tuomo.lauri@fmi.fi> - 15.10.20-1.fmi
- New 'tablesversion' query parameter

* Mon Oct 12 2015 Tuomo Lauri <tuomo.lauri@fmi.fi> - 15.10.12-1.fmi
- Moved from cropping to sampling in data generation
- Default HTTP status code for errors is not 400, Bad Request

* Mon Oct  5 2015 Tuomo Lauri <tuomo.lauri@fmi.fi> - 15.10.5-1.fmi
- Reverted master table changes due to problems with YLE production

* Tue Sep 29 2015 Tuomo Lauri <tuomo.lauri@fmi.fi> - 15.9.29-2.fmi
- Added pollen parameters

* Tue Sep 29 2015 Tuomo Lauri <tuomo.lauri@fmi.fi> - 15.9.29-1.fmi
- Added cloudbase-parameter

* Thu Aug 27 2015 Mika Heiskanen <mika.heiskanen@fmi.fi> - 15.8.27-1.fmi
- TimeSeriesGenerator API changed

* Wed Aug 26 2015 Mika Heiskanen <mika.heiskanen@fmi.fi> - 15.8.26-1.fmi
- Recompiled with latest newbase with faster parameter changing

* Mon Aug 24 2015 Mika Heiskanen <mika.heiskanen@fmi.fi> - 15.8.24-1.fmi
- Recompiled due to Convenience.h API changes

* Tue Aug 18 2015 Mika Heiskanen <mika.heiskanen@fmi.fi> - 15.8.18-1.fmi
- Use time formatters from macgyver to avoid global locks from sstreams

* Mon Aug 17 2015 Mika Heiskanen <mika.heiskanen@fmi.fi> - 15.8.17-1.fmi
- Use -fno-omit-frame-pointer to improve perf use

* Fri Aug 14 2015 Mika Heiskanen <mika.heiskanen@fmi.fi> - 15.8.14-1.fmi
- Recompiled due to string formatting changes

* Fri Jun 26 2015 Mika Heiskanen <mika.heiskanen@fmi.fi> - 15.6.26-1.fmi
- Recompiled due to API changes

* Tue Jun 23 2015 Mika Heiskanen <mika.heiskanen@fmi.fi> - 15.6.23-1.fmi
- Location API changed

* Mon May 25 2015 Tuomo Lauri <tuomo.lauri@fmi.fi> - 15.5.25-1.fmi
- Rebuilt against new spine

* Wed Apr 29 2015 Mika Heiskanen <mika.heiskanen@fmi.fi> - 15.4.29-1.fmi
- Added 24h min-max temperature mappings to grib conf
- Removed optionengine dependency

* Thu Apr 23 2015 Santeri Oksman <santeri.oksman@fmi.fi> - 15.4.23-1.fmi
- Added Icing parameter mapping <Tuomo Lauri>
- Added conversion for WeatherSymbol3 <Tuomo Lauri>

* Thu Apr 16 2015 Tuomo Lauri <tuomo.lauri@fmi.fi> - 15.4.16-1.fmi
- Fixed param '500032' in configuration

* Wed Apr 15 2015 Mika Heiskanen <mika.heiskanen@fmi.fi> - 15.4.15-1.fmi
- newbase NFmiQueryData::LatLonCache API changed

* Thu Apr  9 2015 Mika Heiskanen <mika.heiskanen@fmi.fi> - 15.4.9-1.fmi
- newbase API changed

* Wed Apr  8 2015 Mika Heiskanen <mika.heiskanen@fmi.fi> - 15.4.8-1.fmi
- Dynamic linking of smartmet libraries into use

* Tue Feb 24 2015 Mika Heiskanen <mika.heiskanen@fmi.fi> - 15.2.24-1.fmi
- Recompiled due to changes in newbase linkage

* Fri Jan 16 2015 Mika Heiskanen <mika.heiskanen@fmi.fi> - 15.1.16-1.fmi
- Generate actual origintime to the filename instead of querystring option

* Wed Jan 14 2015 Mika Heiskanen <mika.heiskanen@fmi.fi> - 15.1.14-1.fmi
- Added support for origintime=latest|newest|oldest

* Thu Dec 18 2014 Mika Heiskanen <mika.heiskanen@fmi.fi> - 14.12.18-1.fmi
- Recompiled due to spine API changes

* Fri Dec 12 2014 Tuomo Lauri <tuomo.lauri@fmi.fi> - 14.12.12-1.fmi
- Added PrecipitationForm2 and PrecipitationForm3 GRIB mappings

* Wed Dec  3 2014 Mika Heiskanen <mika.heiskanen@fmi.fi> - 14.12.3-3.fmi
- Fixed pressure multipliers to be 0.01

* Wed Dec  3 2014 Mika Heiskanen <mika.heiskanen@fmi.fi> - 14.12.3-2.fmi
- Renamed the configuration files to have a json suffix

* Wed Dec  3 2014 Mika Heiskanen <mika.heiskanen@fmi.fi> - 14.12.3-1.fmi
- Do not set template number 0, it is now allowed
- Do not use 0 as a multiplier for pressure

* Tue Dec  2 2014 Pertti Kinnia <pertti.kinnia@fmi.fi> - 14.12.2-1.fmi
- BRAINSTORM-394; New grib parameter configuration field "templatenumber"
- BRAINSTORM-400; Using json -formatted parameter configuration

* Mon Dec  1 2014 Tuomo Lauri <tuomo.lauri@fmi.fi> - 14.12.1-1.fmi
- Fixed non-native timestep handling

* Tue Nov 25 2014 Tuomo Lauri <tuomo.lauri@fmi.fi> - 14.11.24-1.fmi
- Now using (mostly) standard time parsing with OptionEngine

* Thu Nov 13 2014 Mika Heiskanen <mika.heiskanen@fmi.fi> - 14.11.13-1.fmi
- Added HourlyMaximumGust conversion

* Tue Nov 11 2014 Mika Heiskanen <mika.heiskanen@fmi.fi> - 14.11.11-1.fmi
- Added PrecipitationConv and PrecipitationLarge conversions

* Wed Sep 17 2014 Tuomo Lauri <tuomo.lauri@fmi.fi> - 14.9.17-1.fmi
- Fixed GRIB-parameter mapping confusion

* Fri Sep  5 2014 Tuomo Lauri <tuomo.lauri@fmi.fi> - 14.9.8-1.fmi
- Packaged Pertti's GRIB-table changes

* Tue Aug 26 2014 Mikko Visa <mikko.visa@fmi.fi> - 14.8.26-1.fmi
- INSPIRE-556: bounding box fix
- added test framework script for netcdf metadata testing and first netcdf test to catch INSPIRE-565
- workaround for NEWBASE-8; using nextTime() status instead of calling isTimeUsable()
- INSPIRE-565: Empty frame in NetCDF file

* Mon Jun 16 2014 Santeri Oksman <santeri.oksman@fmi.fi> - 14.6.16-1.fmi
- Added FogIntensity grib configuration

* Tue Jun 10 2014 Santeri Oksman <santeri.oksman@fmi.fi> - 14.6.10-1.fmi
- Added grib conversions for new cloudiness and precipitation parameters

* Wed May 14 2014 Mika Heiskanen <mika.heiskanen@fmi.fi> - 14.5.14-1.fmi
- Use shared macgyver and locus libraries

* Tue May 13 2014 Tuomo Lauri <tuomo.lauri@fmi.fi> - 14.5.13-1.fmi
- Added vertical wind speed parameter to grib.conf

* Thu May  8 2014 Mika Heiskanen <mika.heiskanen@fmi.fi> - 14.5.8-1.fmi
- Updated grib_api to version 1.12

* Tue May  6 2014 Mika Heiskanen <mika.heiskanen@fmi.fi> - 14.5.7-1.fmi
- Hotfix to timeparser

* Tue May  6 2014 Mika Heiskanen <mika.heiskanen@fmi.fi> - 14.5.6-1.fmi
- qengine API changed

* Mon Apr 28 2014 Mika Heiskanen <mika.heiskanen@fmi.fi> - 14.4.28-1.fmi
- Full recompile due to large changes in spine etc APIs

* Wed Apr  9 2014 Tuomo Lauri <tuomo.lauri@fmi.fi> - 14.4.9-1.fmi
- Grib.conf parameter additions

* Tue Apr  1 2014 Tuomo Lauri <tuomo.lauri@fmi.fi> - 14.4.1-1.fmi
- Added parameters PrecipitationRate and PrecipitationRateSolid to grib.conf

* Thu Mar 20 2014 Mikko Visa <mikko.visa@fmi.fi> - 14.3.20-1.fmi
- Open Data 2014-04-01 release
- Harmonie latlon grid distortion, INSPIRE-479

* Thu Mar 13 2014 Tuomo Lauri <tuomo.lauri@fmi.fi> - 14.3.13-1.fmi
- Added geometric height parameter to grib conf

* Wed Mar 12 2014 Tuomo Lauri <tuomo.lauri@fmi.fi> - 14.3.12-1.fmi
- Interim fix for rotated lat lon area problems

* Thu Feb 27 2014 Tuomo Lauri <tuomo.lauri@fmi.fi> - 14.2.27-1.fmi
- Wind component projection issues fixed

* Mon Feb 17 2014 Tuomo Lauri <tuomo.lauri@fmi.fi> - 14.2.17-1.fmi
- New release
- edited data cut half in stereographic projection, BRAINSTORM-323

* Mon Feb 3 2014 Mikko Visa <mikko.visa@fmi.fi> - 14.2.3-2.fmi
- Producers list commented out in open data configuration.
- Configured standard_name and long_name atributes into netcdf configuration.
- NetCDF standard_name and long_name atribute implementation.
- Fixed NetCDF time bounds of cell method.
- Starttime and endtime is not anymore ignored when origintime is defined when netcdf format is selected.
- Included netcdf.conf into rpm
- Added NedCDF CF name for the parameter 434.
- Using VelocityPotential parameter insted of VerticalVelocityMMS.
- Fixed parameters in Netcdf and Grib configuration.
- Fixed RadiationGlobal and RadiationLW cfnames and then commented those out in netcdf configuration.
- Added missing cfnames for radiation parameters.
- Fixed scale factors of cloud parameters and changed cfname of vertical velocity parameter in netcdf configuration.
- Netcdf config file path unconmmented into opendata configuration file.

* Thu Dec 12 2013 Tuomo Lauri <tuomo.lauri@fmi.fi> - 13.12.12-1.fmi
- LevelType and levelValue added for the parameter of HELMI model in grib configuration.
- Plugin no longer waits for QEngine in the constructor (it blocked the entire server startup)
- Fixed scale factor of Ice thickness parameter in grib and netcdf config.
- Fixed scale factor of Ice thickness parameter in grib config.
- Fixed unsigned types to signed after newbase changes.

* Mon Nov 25 2013 Mika Heiskanen <mika.heiskanen@fmi.fi> - 13.11.25-1.fmi
- Updated Locus library with signed geoids

* Thu Nov 14 2013 Mika Heiskanen <mika.heiskanen@fmi.fi> - 13.11.14-1.fmi
- Update to NetCDF streaming

* Thu Nov  7 2013 Mika Heiskanen <mika.heiskanen@fmi.fi> - 13.11.7-1.fmi
- Restore sub index status when switching between parameters

* Tue Nov  5 2013 Mika Heiskanen <mika.heiskanen@fmi.fi> - 13.11.5-1.fmi
- Added PseudoAdiabaticPotentialTemperature parameter
- Changed grib id of Vertical velocity and fixed the scale

* Wed Oct  9 2013 Tuomo Lauri <tuomo.lauri@fmi.fi> - 13.10.9-1.fmi
- Now conforming with the new Reactor initialization API
- Accepting both 'model' and 'producer' as model identifiers
- Setting stream status for querydata output and on error returns too
- Using NFmiMultiQueryInfo instead of ModelTimeList

* Tue Sep 24 2013 Tuomo Lauri <tuomo.lauri@fmi.fi> - 13.9.24-1.fmi
- Hotfix to properly set the stream status

* Mon Sep 23 2013 Tuomo Lauri    <tuomo.lauri@fmi.fi>    - 13.9.23-1.fmi
- Bugfixes

* Wed Sep 18 2013 Tuomo Lauri    <tuomo.lauri@fmi.fi>    - 13.9.18-1.fmi
- Recompiled to conform with the new Spine

* Fri Sep 6  2013 Tuomo Lauri    <tuomo.lauri@fmi.fi>    - 13.9.6-1.fmi
- Recompiled due Spine changes

* Wed Sep  4 2013 Tuomo Lauri    <tuomo.lauri@fmi.fi>    - 13.9.4-1.fmi
- Timestep fix

* Wed Aug 28 2013 Tuomo Lauri    <tuomo.lauri@fmi.fi>    - 13.8.28-1.fmi
- Partial netcdf-support

* Thu Aug 22 2013 Tuomo Lauri    <tuomo.lauri@fmi.fi>    - 13.8.22-1.fmi
- Updated grib_api dependency
- Added separate open data configuration

* Tue Jul 23 2013 Mika Heiskanen <mika.heiskanen@fmi.fi> - 13.7.23-1.fmi
- Recompiled due to thread safety fixes in newbase & macgyver

* Wed Jul  3 2013 mheiskan <mika.heiskanen@fmi.fi> - 13.7.3-1.fmi
- Update to boost 1.54

* Thu Jun 20 2013 lauri   <tuomo.lauri@fmi.fi>    -  13.6.20-2.fmi
- Fixed wind direction param id

* Thu Jun 20 2013 lauri   <tuomo.lauri@fmi.fi>    -  13.6.20-1.fmi
- Added parameters to grib.conf

* Mon Jun 17 2013 lauri   <tuomo.lauri@fmi.fi>    -  13.6.17-1.fmi
- grib scanning directions determined from grid's origo instead of dx/dy sign

* Mon Jun  3 2013 lauri    <tuomo.lauri@fmi.fi>    - 13.6.3-1.fmi
- Built against the new Spine

* Wed  May 29 2013 tervo    <roope.tervo@fmi.fi>   - 13.5.29-1.fmi
- Fixed bounding box logic
- Added new parameters to grib configuration

* Wed  May 22 2013 tervo    <roope.tervo@fmi.fi>   - 13.5.22-1.fmi
- New rpm

* Fri May 17 2013 kinnia    <pertti.kinnia@fmi.fi>   - 13.5.17-1.fmi
- Fixed wind u/v rotation in cachedProjGridValues()

* Sat May 11 2013 tervo    <roope.tervo@fmi.fi>   - 13.5.11-1.fmi
- Fixed winds

* Tue May 07 2013 oksman <santeri.oksman@fmi.fi> - 13.5.7-1.fmi
- Rebuild to get master and develop to the same stage.

* Thu May 02 2013 tervo    <roope.tervo@fmi.fi>   - 13.5.2-1.fmi
- Fixed wave parameters

* Tue Apr 30 2013 tervo    <roope.tervo@fmi.fi>   - 13.4.30-1.fmi
- Fixed handling of long time steps

* Mon Apr 29 2013 tervo    <roope.tervo@fmi.fi>   - 13.4.29-1.fmi
- Changed hirlam and monthly data default model name. Added TemperatureMonthlyMean and MonthlyPrecipitationRate in grib config.

* Wed Apr 24 2013 laurí    <tuomo.lauri@fmi.fi>   - 13.4.24-1.fmi
- Changed module name from 'DLS' to 'DLSplugin' to conform with the configuration name

* Mon Apr 22 2013 mheiskan <mika.heiskanen@fi.fi> - 13.4.22-1.fmi
- Brainstorm API changed

* Mon Apr 15 2013 lauri <tuomo.lauri@fmi.fi>    - 13.4.15-1.fmi
- Improved projection transformation performance

* Fri Apr 12 2013 lauri <tuomo.lauri@fmi.fi>    - 13.4.12-1.fmi
- Rebuild due to changes in Spine

* Tue Apr 9 2013 oksman <santeri.oksman@fmi.fi> - 13.4.9-1.fmi
- New beta release.

* Wed Mar 27 2013 lauri <tuomo.lauri@fmi.fi>	 - 13.3.27-1.fmi
- Built new version for open data.

* Thu Mar 14 2013 oksman <santeri.oksman@fmi.fi> - 13.3.14-1.fmi
- No data restrictions in plugin configuration file. Changed configuration file location to like in other plugins.
- New build from develop branch.

* Thu Feb 28 2013 lauri    <tuomo.lauri@fmi.fi>    - 13.2.28-1.fmi
- Bugfixes

* Wed Feb 27 2013 oksman   <santeri.oksman@fmi.fi> - 13.2.27.1-fmi
- Fixed grib conf path
- Fixes in projection and time parameter handling

* Fri Feb 22 2013 lauri    <tuomo.lauri@fmi.fi>    - 13.2.22.1-fmi
- Added origintime-parameter and fixed rotated lat-lon handling

* Thu Feb 14 2013 lauri    <tuomo.lauri@fmi.fi>    - 13.2.14-1.fmi

* Uses now streaming response

* Wed Feb  6 2013 lauri    <tuomo.lauri@fmi.fi>    - 13.2.6-1.fmi
- Initial release<|MERGE_RESOLUTION|>--- conflicted
+++ resolved
@@ -2,11 +2,7 @@
 %define SPECNAME smartmet-plugin-%{DIRNAME}
 Summary: SmartMet Download Plugin
 Name: %{SPECNAME}
-<<<<<<< HEAD
-Version: 22.6.16
-=======
 Version: 22.8.10
->>>>>>> 89364264
 Release: 1%{?dist}.fmi
 License: MIT
 Group: SmartMet/Plugins
@@ -106,13 +102,6 @@
 %{_datadir}/smartmet/plugins/download.so
 
 %changelog
-<<<<<<< HEAD
-* Thu Jun 16 2022 Pertti Kinnia <pertti.kinnia@fmi.fi> 22.6.16-1.fmi
-- Still handling geographic epsg projections as latlon instead of loading sr using epsg code, problems with bbox
-
-* Tue Jun 14 2022 Pertti Kinnia <pertti.kinnia@fmi.fi> 22.6.14-1.fmi
-- Removed WGS84 ifdefs. Test result changes mainly due to newbase changes. BRAINSTORM-2328
-=======
 * Tue Aug 10 2022 Pertti Kinnia <pertti.kinnia@fmi.fi> - 22.8.10-1.fmi
 - Fixed grid data level interpolation checking related bugs; BRAINSTORM-2378
 - Removed unused variables and added internal error checking; BRAINSTORM-2374
@@ -125,7 +114,12 @@
 
 * Tue Jun 21 2022 Andris Pavēnis <andris.pavenis@fmi.fi> 22.6.21-1.fmi
 - Add support for RHEL9, upgrade libpqxx to 7.7.0 (rhel8+) and fmt to 8.1.1
->>>>>>> 89364264
+
+* Thu Jun 16 2022 Pertti Kinnia <pertti.kinnia@fmi.fi> 22.6.16-1.fmi
+- Still handling geographic epsg projections as latlon instead of loading sr using epsg code, problems with bbox
+
+* Tue Jun 14 2022 Pertti Kinnia <pertti.kinnia@fmi.fi> 22.6.14-1.fmi
+- Removed WGS84 ifdefs. Test result changes mainly due to newbase changes. BRAINSTORM-2328
 
 * Tue May 31 2022 Andris Pavēnis <andris.pavenis@fmi.fi> 22.5.31-1.fmi
 - Repackage due to smartmet-engine-querydata and smartmet-engine-observation ABI changes
