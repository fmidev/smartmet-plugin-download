--- conflicted
+++ resolved
@@ -2,11 +2,7 @@
 %define SPECNAME smartmet-plugin-%{DIRNAME}
 Summary: SmartMet Download Plugin
 Name: %{SPECNAME}
-<<<<<<< HEAD
-Version: 23.9.11
-=======
 Version: 23.9.12
->>>>>>> 4600de9e
 Release: 1%{?dist}.fmi
 License: MIT
 Group: SmartMet/Plugins
@@ -107,13 +103,10 @@
 %{_datadir}/smartmet/plugins/download.so
 
 %changelog
-<<<<<<< HEAD
-=======
 * Mon Sep 12 2023 Pertti Kinnia <pertti.kinnia@fmi.fi> - 23.9.12-1.fmi
 - Fetch multiple grid data parameters (gridparamblocksize=n) or timesteps (gridtimeblocksize=n) as a block if requested, possibly resulting better throughput depending on the layout of underlying grid data
 - Added request parameter (chunksize=n) to set nondefault grib output chunk size to avoid unnecessary copying of data to chunk buffer. Small chunk size is used for grid content data by default
 
->>>>>>> 4600de9e
 * Mon Sep 11 2023 Mika Heiskanen <mika.heiskanen@fmi.fi> - 23.9.11-1.fmi
 - Repackaged due to ABI changes in grid-files
 
