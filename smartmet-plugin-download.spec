--- conflicted
+++ resolved
@@ -2,11 +2,7 @@
 %define SPECNAME smartmet-plugin-%{DIRNAME}
 Summary: SmartMet Download Plugin
 Name: %{SPECNAME}
-<<<<<<< HEAD
-Version: 20.4.26
-=======
 Version: 20.5.13
->>>>>>> 64c0dffd
 Release: 1%{?dist}.fmi
 License: MIT
 Group: SmartMet/Plugins
@@ -26,11 +22,7 @@
 BuildRequires: smartmet-library-macgyver-devel >= 20.4.18
 BuildRequires: smartmet-library-newbase-devel >= 20.4.23
 BuildRequires: netcdf-devel
-<<<<<<< HEAD
-BuildRequires: smartmet-engine-querydata-devel >= 20.4.23
-=======
 BuildRequires: smartmet-engine-querydata-devel >= 20.5.13
->>>>>>> 64c0dffd
 BuildRequires: smartmet-engine-geonames-devel
 BuildRequires: netcdf-cxx-devel
 BuildRequires: bzip2-devel
@@ -39,15 +31,9 @@
 Requires: fmt >= 5.2.0
 Requires: jsoncpp >= 0.10.5
 Requires: smartmet-library-macgyver >= 20.4.18
-<<<<<<< HEAD
-Requires: smartmet-library-spine >= 20.4.18
-Requires: smartmet-library-newbase >= 20.4.23
-Requires: smartmet-engine-querydata >= 20.4.23
-=======
 Requires: smartmet-library-spine >= 20.5.12
 Requires: smartmet-library-newbase >= 20.4.18
 Requires: smartmet-engine-querydata >= 20.5.13
->>>>>>> 64c0dffd
 Requires: smartmet-server >= 20.4.18
 Requires: boost169-date-time
 Requires: boost169-iostreams
@@ -82,16 +68,14 @@
 %{_datadir}/smartmet/plugins/%{DIRNAME}.so
 
 %changelog
-<<<<<<< HEAD
+* Wed May 13 2020 Mika Heiskanen <mika.heiskanen@fmi.fi> - 20.5.13-1.fmi
+- Repackaged since Spine Parameter class ABI changed
+
+* Fri May  8 2020 Pertti Kinnia <pertti.kinnia@fmi.fi> - 20.5.8-1.fmi
+- Fixed bug in netcdf output when skipping missing querydata parameters (BS-1823)
+
 * Sun Apr 26 2020 Mika Heiskanen <mika.heiskanen@fmi.fi> - 20.4.26-1.fmi
 - Use Fmi::CoordinateMatrix
-=======
-* Wed May 13 2020 Mika Heiskanen <mika.heiskanen@fmi.fi> - 20.5.13-1.fmi
-- Repackaged since Spine Parameter class ABI changed
-
-* Fri May  8 2020 Pertti Kinnia <pertti.kinnia@fmi.fi> - 20.5.8-1.fmi
-- Fixed bug in netcdf output when skipping missing querydata parameters (BS-1823)
->>>>>>> 64c0dffd
 
 * Sat Apr 18 2020 Mika Heiskanen <mika.heiskanen@fmi.fi> - 20.4.18-1.fmi
 - Upgraded to Boost 1.69
