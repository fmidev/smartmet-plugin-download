--- conflicted
+++ resolved
@@ -2,11 +2,7 @@
 %define SPECNAME smartmet-plugin-%{DIRNAME}
 Summary: SmartMet Download Plugin
 Name: %{SPECNAME}
-<<<<<<< HEAD
-Version: 20.8.25
-=======
 Version: 20.9.23
->>>>>>> 9f05f373
 Release: 1%{?dist}.fmi
 License: MIT
 Group: SmartMet/Plugins
@@ -72,13 +68,11 @@
 %{_datadir}/smartmet/plugins/%{DIRNAME}.so
 
 %changelog
-<<<<<<< HEAD
+* Wed Sep 23 2020 Mika Heiskanen <mika.heiskanen@fmi.fi> - 20.9.23-1.fmi
+- Use Fmi::Exception instead of Spine::Exception
+
 * Tue Aug 25 2020 Mika Heiskanen <mika.heiskanen@fmi.fi> - 20.8.25-1.fmi
 - Repackaged due to eccodes upgrade
-=======
-* Wed Sep 23 2020 Mika Heiskanen <mika.heiskanen@fmi.fi> - 20.9.23-1.fmi
-- Use Fmi::Exception instead of Spine::Exception
->>>>>>> 9f05f373
 
 * Fri Aug 21 2020 Mika Heiskanen <mika.heiskanen@fmi.fi> - 20.8.21-1.fmi
 - Upgrade to fmt 6.2
