--- conflicted
+++ resolved
@@ -3,7 +3,7 @@
 Summary: SmartMet Download Plugin
 Name: %{SPECNAME}
 Version: 23.12.5
-Release: 1%{?dist}.fmi
+Release: 2%{?dist}.fmi
 License: MIT
 Group: SmartMet/Plugins
 URL: https://github.com/fmidev/smartmet-plugin-download
@@ -102,13 +102,11 @@
 %{_datadir}/smartmet/plugins/download.so
 
 %changelog
-<<<<<<< HEAD
-* Tue Dec  5 2023 Mika Heiskanen <mika.heiskanen@fmi.fi> - 23.12.5-1.fmi
+* Tue Dec  5 2023 Mika Heiskanen <mika.heiskanen@fmi.fi> - 23.12.5-2.fmi
 - Repackaged due to an ABI change in SmartMetPlugin
-=======
+
 * Tue Dec  5 2023 Pertti Kinnia <pertti.kinnia@fmi.fi> - 23.12.5-1.fmi
 - Grid function parameter support on netcdf output
->>>>>>> 193b5232
 
 * Mon Dec  4 2023 Mika Heiskanen <mika.heiskanen@fmi.fi> - 23.12.4-1.fmi
 - Repackaged due to QEngine ABI changes
