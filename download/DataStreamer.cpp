// ======================================================================
/*!
 * \brief SmartMet download service plugin; data streaming
 */
// ======================================================================

#include "DataStreamer.h"
#include "Datum.h"
#include "Plugin.h"
#include <boost/algorithm/string/split.hpp>
#include <boost/date_time/gregorian/gregorian.hpp>
#include <boost/date_time/posix_time/posix_time.hpp>
#include <boost/foreach.hpp>
#include <gis/DEM.h>
#include <gis/LandCover.h>
#include <gis/ProjInfo.h>
#include <macgyver/StringConversion.h>
#include <newbase/NFmiAreaFactory.h>
#include <newbase/NFmiEnumConverter.h>
#include <newbase/NFmiQueryData.h>
#include <newbase/NFmiQueryDataUtil.h>
#include <newbase/NFmiTimeList.h>
<<<<<<< HEAD
#include <spine/Exception.h>
=======

#include <gis/DEM.h>
#include <gis/LandCover.h>

#include <boost/date_time/gregorian/gregorian.hpp>
#include <boost/date_time/posix_time/posix_time.hpp>
#include <boost/foreach.hpp>
#include <macgyver/StringConversion.h>
#include <macgyver/Exception.h>
#include <string>

>>>>>>> 9f05f373
#include <sys/types.h>
#include <string>
#include <unistd.h>
#include <unordered_set>

static const long maxChunkLengthInBytes = 2048 * 2048;  // Max length of data chunk to return
static const long maxMsgChunks = 30;  // Max # of data chunks collected and returned as one chunk

using namespace std;

using namespace boost::gregorian;
using namespace boost::posix_time;

namespace SmartMet
{
namespace Plugin
{
namespace Download
{
<<<<<<< HEAD
=======
// Extern
template <typename T>
boost::optional<vector<pair<T, T>>> nPairsOfValues(string &pvs, const char *param, size_t nPairs);

ResMgr::ResMgr() : area(), grid(), spatialReferences(), transformations(), geometrySRS(nullptr) {}

ResMgr::~ResMgr()
{
  // Delete coordinate transformations
  //
  BOOST_FOREACH (OGRCoordinateTransformation *ct, transformations)
  {
    OGRCoordinateTransformation::DestroyCT(ct);
  }
  
  // Delete cloned srs:s
  //
  // Note: If geometrySRS is nonnull, the object pointed by it gets deleted too
  //
  BOOST_FOREACH (OGRSpatialReference *srs, spatialReferences)
  {
    OGRSpatialReference::DestroySpatialReference(srs);
  }
}

// ----------------------------------------------------------------------
/*!
 * \brief Create area with given projection string
 */
// ----------------------------------------------------------------------

void ResMgr::createArea(string &projection)
{
  try
  {
    area = NFmiAreaFactory::Create(projection);

    if (!area.get())
      throw Fmi::Exception(BCP, "Could not create projection '" + projection + "'");
  }
  catch (...)
  {
    throw Fmi::Exception::Trace(BCP, "Operation failed!");
  }
}

// ----------------------------------------------------------------------
/*!
 * \brief Get current projected area object
 */
// ----------------------------------------------------------------------

const NFmiArea *ResMgr::getArea()
{
  try
  {
    return area.get();
  }
  catch (...)
  {
    throw Fmi::Exception::Trace(BCP, "Operation failed!");
  }
}
// ----------------------------------------------------------------------
/*!
 * \brief (Re)create grid
 */
// ----------------------------------------------------------------------

void ResMgr::createGrid(const NFmiArea &a, size_t gridSizeX, size_t gridSizeY)
{
  try
  {
    grid.reset(new NFmiGrid(&a, gridSizeX, gridSizeY));

    if (!grid.get())
      throw Fmi::Exception(BCP, "Internal: could not create grid");
  }
  catch (...)
  {
    throw Fmi::Exception::Trace(BCP, "Operation failed!");
  }
}

// ----------------------------------------------------------------------
/*!
 * \brief Check if suitable grid exists
 */
// ----------------------------------------------------------------------

bool ResMgr::hasGrid(const NFmiArea &a, size_t gridSizeX, size_t gridSizeY)
{
  try
  {
    NFmiGrid *g = grid.get();
    const NFmiArea *ga = (g ? g->Area() : nullptr);

    if (!(ga && (ga->ClassId() == a.ClassId()) && (g->XNumber() == gridSizeX) &&
          (g->YNumber() == gridSizeY)))
    {
      return false;
    }

    return true;
  }
  catch (...)
  {
    throw Fmi::Exception::Trace(BCP, "Operation failed!");
  }
}

// ----------------------------------------------------------------------
/*!
 * \brief Return current grid if it (exists and) matches the area and
 * 	    gridsize given. Otherwise the grid is (re)created.
 */
// ----------------------------------------------------------------------

NFmiGrid *ResMgr::getGrid(const NFmiArea &a, size_t gridSizeX, size_t gridSizeY)
{
  try
  {
    if (!hasGrid(a, gridSizeX, gridSizeY))
      createGrid(a, gridSizeX, gridSizeY);

    return grid.get();
  }
  catch (...)
  {
    throw Fmi::Exception::Trace(BCP, "Operation failed!");
  }
}

// ----------------------------------------------------------------------
/*!
 * \brief Clone spatial reference
 */
// ----------------------------------------------------------------------

OGRSpatialReference *ResMgr::cloneCS(const OGRSpatialReference &SRS)
{
  try
  {
    OGRSpatialReference *srs = SRS.Clone();

    if (srs)
      spatialReferences.push_back(srs);

    return srs;
  }
  catch (...)
  {
    throw Fmi::Exception::Trace(BCP, "Operation failed!");
  }
}

// ----------------------------------------------------------------------
/*!
 * \brief Clone geographic spatial reference
 */
// ----------------------------------------------------------------------

OGRSpatialReference *ResMgr::cloneGeogCS(const OGRSpatialReference &SRS)
{
  try
  {
    OGRSpatialReference *srs = SRS.CloneGeogCS();

    if (srs)
      spatialReferences.push_back(srs);

    return srs;
  }
  catch (...)
  {
    throw Fmi::Exception::Trace(BCP, "Operation failed!");
  }
}

// ----------------------------------------------------------------------
/*!
 * \brief Get coordinate transformation
 */
// ----------------------------------------------------------------------

OGRCoordinateTransformation *ResMgr::getCoordinateTransformation(OGRSpatialReference *fromSRS,
                                                                 OGRSpatialReference *toSRS,
                                                                 bool isGeometrySRS)
{
  try
  {
    OGRCoordinateTransformation *ct = OGRCreateCoordinateTransformation(fromSRS, toSRS);

    if (ct)
    {
      // Store the target srs if output geometry will be set from it (instead of using qd's area)
      //
      if (isGeometrySRS)
      {
        if (!(geometrySRS = toSRS->Clone()))
          throw Fmi::Exception(BCP,
                                 "getCoordinateTransformation: OGRSpatialReference cloning failed");
        else
          spatialReferences.push_back(geometrySRS);
      }

      transformations.push_back(ct);
    }

    return ct;
  }
  catch (...)
  {
    throw Fmi::Exception::Trace(BCP, "Operation failed!");
  }
}

// ----------------------------------------------------------------------
/*!
 * \brief Utility routines for testing querydata's level type
 */
// ----------------------------------------------------------------------

bool isSurfaceLevel(FmiLevelType levelType)
{
  return ((levelType == kFmiGroundSurface) || (levelType == kFmiAnyLevelType));
}

bool isPressureLevel(FmiLevelType levelType)
{
  return (levelType == kFmiPressureLevel);
}

bool isHybridLevel(FmiLevelType levelType)
{
  return (levelType == kFmiHybridLevel);
}

bool isHeightOrDepthLevel(FmiLevelType levelType)
{
  return ((levelType == kFmiHeight) || (levelType == kFmiDepth));
}

bool isHeightLevel(FmiLevelType levelType, int levelValue)
{
  return ((levelType == kFmiHeight) && (levelValue >= 0));
}

bool isDepthLevel(FmiLevelType levelType, int levelValue)
{
  return (((levelType == kFmiHeight) && (levelValue < 0)) || (levelType == kFmiDepth));
}

// ----------------------------------------------------------------------
/*!
 * \brief Utility routine for getting querydata's level type
 */
// ----------------------------------------------------------------------

static FmiLevelType getLevelTypeFromData(Engine::Querydata::Q q,
                                         const string &producer,
                                         FmiLevelType &nativeLevelType,
                                         bool &positiveLevels)
{
  try
  {
    q->firstLevel();

    // BUG: Onko bugi kun on auto mukana??
    auto levelType = nativeLevelType = q->levelType();

    if ((!isSurfaceLevel(levelType)) && (!isHybridLevel(levelType)) &&
        (!isPressureLevel(levelType)) && (!isHeightOrDepthLevel(levelType)))
    {
      throw Fmi::Exception(BCP,
                             "Internal: Unrecognized level type '" +
                                 boost::lexical_cast<string>(levelType) + "' for producer '" +
                                 producer + "'");
    }

    positiveLevels = true;

    if (isHeightOrDepthLevel(levelType))
    {
      // Height level data with negative levels is returned as kFmiDepth; check the second level
      // (first might be 0).
      //
      if (!q->nextLevel())
        q->firstLevel();

      if (q->levelValue() < 0)
      {
        levelType = kFmiDepth;
        positiveLevels = false;
      }
    }

    return levelType;
  }
  catch (...)
  {
    throw Fmi::Exception::Trace(BCP, "Operation failed!");
  }
}

// ----------------------------------------------------------------------
/*!
 * \brief Utility routine for testing querydata's level order
 */
// ----------------------------------------------------------------------

static bool areLevelValuesInIncreasingOrder(Engine::Querydata::Q q)
{
  try
  {
    q->firstLevel();

    if (isSurfaceLevel(q->levelType()))
      return true;

    double firstLevel = q->levelValue();

    if (!q->nextLevel())
      return true;

    double secondLevel = q->levelValue();

    // Note: Height level data can have negative levels.

    return (fabs(secondLevel) > fabs(firstLevel));
  }
  catch (...)
  {
    throw Fmi::Exception::Trace(BCP, "Operation failed!");
  }
}

// ----------------------------------------------------------------------
/*!
 * \brief Utility routine for getting projection parameter's value from srs
 */
// ----------------------------------------------------------------------

double getProjParam(const OGRSpatialReference &srs,
                    const char *param,
                    bool ignoreErr,
                    double defaultValue)
{
  try
  {
    OGRErr err;

    double v = srs.GetNormProjParm(param, defaultValue, &err);

    if (err != OGRERR_NONE)
    {
      if (ignoreErr)
        return defaultValue;
      else
        throw Fmi::Exception(BCP, string("Getting projection parameter '") + param + "' failed");
    }

    return v;
  }
  catch (...)
  {
    throw Fmi::Exception::Trace(BCP, "Operation failed!");
  }
}

>>>>>>> 9f05f373
// ----------------------------------------------------------------------
/*!
 * \brief Chunked data streaming
 */
// ----------------------------------------------------------------------

DataStreamer::DataStreamer(const Spine::HTTP::Request &req,
                           const Config &config,
                           const Producer &producer)
    : Spine::HTTP::ContentStreamer(),
      itsRequest(req),
      itsCfg(config),
      itsProducer(producer),
      itsChunkLength(maxChunkLengthInBytes),
      itsMaxMsgChunks(maxMsgChunks)
{
<<<<<<< HEAD
=======
  try
  {
    cropping.crop = cropping.cropped = false;
  }
  catch (...)
  {
    throw Fmi::Exception::Trace(BCP, "Operation failed!");
  }
>>>>>>> 9f05f373
}

DataStreamer::~DataStreamer() {}

// ----------------------------------------------------------------------
/*!
 * \brief Determine data timestep
 *
 */
// ----------------------------------------------------------------------

void DataStreamer::checkDataTimeStep()
{
  try
  {
    const long minMinutesInMonth = 28 * minutesInDay;
    const long maxMinutesInMonth = 31 * minutesInDay;
    const long minMinutesInYear = 365 * minutesInDay;
    const long maxMinutesInYear = 366 * minutesInDay;

    auto q = itsQ;

    itsDataTimeStep = 0;

    if (q->firstTime())
    {
      NFmiTime t1 = q->validTime();
      itsDataTimeStep = (q->nextTime() ? q->validTime().DifferenceInMinutes(t1) : 60);

      q->firstTime();
    }

    if ((itsDataTimeStep >= 60) && (itsDataTimeStep < minutesInDay) &&
        ((itsDataTimeStep % 60) == 0) && ((minutesInDay % itsDataTimeStep) == 0))
      // n hours
      ;
    else if (itsDataTimeStep == minutesInDay)
      // day
      ;
    else if ((itsDataTimeStep >= minMinutesInMonth) && (itsDataTimeStep <= maxMinutesInMonth))
      // month
      itsDataTimeStep = minutesInMonth;
    else if ((itsDataTimeStep == minMinutesInYear) || (itsDataTimeStep == maxMinutesInYear))
      // year
      itsDataTimeStep = minutesInYear;
    else if ((itsDataTimeStep > 0) && (itsDataTimeStep < minutesInDay) &&
             ((minutesInDay % itsDataTimeStep) == 0))
      // n minutes
      ;
    else
      throw Fmi::Exception(BCP,
                             "Invalid data timestep (" +
                                 boost::lexical_cast<string>(itsDataTimeStep) + ") for producer '" +
                                 itsReqParams.producer + "'");
  }
  catch (...)
  {
    throw Fmi::Exception::Trace(BCP, "Operation failed!");
  }
}

// ----------------------------------------------------------------------
/*!
 * \brief Generate list of validtimes for the data to be loaded and
 * 		set origin-, start- and endtime parameters from data if unset
 * 		(they are only used when naming download file)
 *
 */
// ----------------------------------------------------------------------

void DataStreamer::generateValidTimeList(
    const Engine::Querydata::Q &q, Query &query, ptime &oTime, ptime &sTime, ptime &eTime)
{
  try
  {
    // Check and store data timestep

    itsQ = q;
    itsQ->firstTime();
    itsFirstDataTime = itsQ->validTime();

    checkDataTimeStep();

    // Use data times if not given in request
    //
    // Note: Query with too old validtime returns no data (and an exception is thrown by
    // extractData()); start with first available validtime.

    if (oTime.is_not_a_date_time())
      oTime = itsQ->originTime();

    if (sTime.is_not_a_date_time() || (sTime < itsQ->validTime()))
      sTime = query.tOptions.startTime = itsQ->validTime();

    itsQ->lastTime();
    itsLastDataTime = itsQ->validTime();
    itsQ->firstTime();

    if (eTime.is_not_a_date_time())
      eTime = query.tOptions.endTime = itsLastDataTime;

    // Generate list of validtimes for the data to be loaded.
    //
    // Note: Mode must be changed from TimeSteps to DataTimes if timestep was not given (we don't
    // use
    // the default).

    bool hasTimeStep = (query.tOptions.timeStep && (*query.tOptions.timeStep > 0));

    if ((query.tOptions.mode == Spine::TimeSeriesGeneratorOptions::TimeSteps) && (!hasTimeStep))
      query.tOptions.mode = Spine::TimeSeriesGeneratorOptions::DataTimes;

    if ((query.tOptions.mode == Spine::TimeSeriesGeneratorOptions::DataTimes) ||
        query.tOptions.startTimeData || query.tOptions.endTimeData)
    {
      query.tOptions.setDataTimes(q->validTimes(), q->isClimatology());
    }

    auto tz = itsGeoEngine->getTimeZones().time_zone_from_string(query.timeZone);
    itsDataTimes = Spine::TimeSeriesGenerator::generate(query.tOptions, tz);

    if (itsDataTimes.empty())
      throw Fmi::Exception(BCP, "No valid times in the requested time period")
          .disableStackTrace();
  }
  catch (...)
  {
    throw Fmi::Exception::Trace(BCP, "Operation failed!");
  }
}

// ----------------------------------------------------------------------
/*!
 * \brief Set levels from request parameter(s) or from data if none was given.
 *		Check querydata(s) level types and time step.
 *
 */
// ----------------------------------------------------------------------

void DataStreamer::setLevels(const Query &query)
{
  try
  {
    Query::Levels allLevels;

    auto q = itsQ;

    // Level type

    itsLevelType =
        getLevelTypeFromData(q, itsReqParams.producer, itsNativeLevelType, itsPositiveLevels);

    // Fetching level/height range ?

    itsLevelRng = ((!isSurfaceLevel(itsLevelType)) &&
                   ((itsReqParams.minLevel >= 0) || (itsReqParams.maxLevel > 0)));
    itsHeightRng = ((!isSurfaceLevel(itsLevelType)) &&
                    ((itsReqParams.minHeight >= 0) || (itsReqParams.maxHeight > 0)));

    Query::Levels &levels =
        ((query.levels.begin() == query.levels.end()) && ((!itsLevelRng) && (!itsHeightRng)))
            ? itsDataLevels
            : allLevels;

    for (q->resetLevel(); q->nextLevel();)
      // Note: The level values are stored unsigned; negative values are used when necessary
      // when getting the data (when querying height level data with negative levels).
      //
      levels.insert(boost::numeric_cast<int>(abs(q->levelValue())));

    itsRisingLevels = areLevelValuesInIncreasingOrder(q);

    if (isSurfaceLevel(itsLevelType))
      // Surface data; set exactly one level (ignoring user input), value does not matter
      //
      itsDataLevels.insert(0);
    else
    {
      // If no levels/heights were given, using all querydata levels

      if (query.levels.begin() == query.levels.end())
      {
        if (itsLevelRng || itsHeightRng)
          for (int l = itsReqParams.minLevel; (l <= itsReqParams.maxLevel); l++)
            itsDataLevels.insert(l);
      }
      else
        itsDataLevels = query.levels;
    }
  }
  catch (...)
  {
    throw Fmi::Exception::Trace(BCP, "Operation failed!");
  }
}

// ----------------------------------------------------------------------
/*!
 * \brief Store unique data parameter names.
 *
 */
// ----------------------------------------------------------------------

void DataStreamer::setParams(const Spine::OptionParsers::ParameterList &params,
                             const Scaling &scaling)
{
  try
  {
    std::unordered_set<unsigned long> paramIds;
    auto scalingIterator = scaling.begin();
    bool hasScaling = (scalingIterator != scaling.end());

    for (auto paramIterator = params.begin(); (paramIterator != params.end()); paramIterator++)
    {
      if (paramIds.find(paramIterator->number()) == paramIds.end())
      {
        itsDataParams.push_back(*paramIterator);
        if (hasScaling)
          itsValScaling.push_back(*scalingIterator);

        paramIds.insert(paramIterator->number());
      }

      if (hasScaling)
        scalingIterator++;
    }
  }
  catch (...)
  {
    throw Fmi::Exception::Trace(BCP, "Operation failed!");
  }
}

// ----------------------------------------------------------------------
/*!
 * \brief Check if (any) requested data is available.
 *
 */
// ----------------------------------------------------------------------

bool DataStreamer::hasRequestedData(const Producer &producer)
{
  try
  {
    auto q = itsQ;
    bool hasData = false;

    // Get grid's origo

    if (!q->isGrid())
      throw Fmi::Exception(BCP, "Nongrid data for producer + '" + itsReqParams.producer + "'");

    const NFmiGrid &grid = q->grid();

    itsGridOrigo = grid.Origo();

    // Check if any of the requested parameters exists.

    size_t nMissingParam = 0;
    BOOST_FOREACH (auto const &param, itsDataParams)
    {
      if (q->param(param.number()))
      {
        hasData = true;
        break;
      }

      // Count leading missing parameters and erase their scaling information

      nMissingParam++;

      if (!itsValScaling.empty())
        itsValScaling.pop_front();
      else
        throw Fmi::Exception(BCP, "Internal error in skipping missing parameters");
    }

    if (!hasData)
      return false;

    // Erase leading missing parameters. The first parameter in 'itsDataParams' must be the first
    // valid/existent parameter after the initialization phase.
    // At the end of initialization parameter iterator is set to the start of 'itsDataParams', which
    // must be the same as itsQ's current parameter
    // set in loop above; data chunking starts with it

    if (nMissingParam > 0)
      itsDataParams.erase(itsDataParams.begin(), itsDataParams.begin() + nMissingParam);

    // Check if any of the requested levels exist or is interpolatable.

    bool exactLevel = (itsLevelRng || isSurfaceLevel(itsLevelType));

    BOOST_FOREACH (auto const &queryLevel, itsDataLevels)
    {
      // Loop over the available data levels. Level interpolation is possible for pressure data
      // only.
      //
      // Note: Height level data can have negative levels.

      int level;
      bool first = true;

      for (q->resetLevel(); q->nextLevel(); first = false)
      {
        level = abs(boost::numeric_cast<int>(q->levelValue()));

        if (itsLevelRng)
        {
          if ((itsReqParams.maxLevel > 0) && (level > itsReqParams.maxLevel))
            if (itsRisingLevels)
              break;
            else
              continue;
          else if ((itsReqParams.minLevel >= 0) && (level < itsReqParams.minLevel))
          {
            if (itsRisingLevels)
              continue;
            else
              break;
          }
        }

        //
        // Height range query currently not implemented.
        //
        //			else if (heightrng) {
        //			}
        else if (!isSurfaceLevel(itsLevelType))
        {
          exactLevel = (level == queryLevel);

          if (!exactLevel)
          {
            if (queryLevel > level)
              if (itsRisingLevels)
                continue;
              else
              {
                if (first || (!isPressureLevel(itsLevelType)) || (!producer.verticalInterpolation))
                  break;
              }
            else if (itsRisingLevels)
            {
              if (first || (!isPressureLevel(itsLevelType)) || (!producer.verticalInterpolation))
                break;
            }
            else
              continue;
          }
        }

        // Some data is available.

        return true;
      }  // for available levels
    }    // for queried levels

    return false;
  }
  catch (...)
  {
    throw Fmi::Exception::Trace(BCP, "Operation failed!");
  }
}

// ----------------------------------------------------------------------
/*!
 * \brief Parse bbox from input
 */
// ----------------------------------------------------------------------

void DataStreamer::getBBoxStr(const std::string &bbox)
{
  try
  {
    std::vector<std::string> parts;
    boost::algorithm::split(parts, bbox, boost::algorithm::is_any_of(","));
    if (parts.size() != 4)
      throw Spine::Exception(BCP, "bbox must contain four comma separated values");

    NFmiPoint bottomLeft{std::stod(parts[0]), std::stod(parts[1])};
    NFmiPoint topRight{std::stod(parts[2]), std::stod(parts[3])};
    itsRegBoundingBox = BBoxCorners{bottomLeft, topRight};
  }
  catch (...)
  {
    throw Spine::Exception::Trace(BCP, "Failed to parse bbox '" + bbox + "'");
  }
}

// ----------------------------------------------------------------------
/*!
 * \brief Get (regular) latlon bbox.
 *
 */
// ----------------------------------------------------------------------

void DataStreamer::getRegLLBBox(Engine::Querydata::Q q)
{
  try
  {
    // Note: Q object latLonCache is in WGS84, but what we are looking for is the native
    // bounding box. Alternatively anyone using this method should switch to using WGS84
    // bboxes.

#ifndef WGS84
    auto shared_latlons = q->latLonCache();
    const auto &llc = *shared_latlons;
#else
    const auto &area = q->area();
    const auto &grid = q->grid();
#endif

    double blLon = 0.0, blLat = 0.0, trLon = 0.0, trLat = 0.0;
    std::size_t gridSizeX = q->grid().XNumber();
    std::size_t gridSizeY = q->grid().YNumber();

    // Loop all columns of first and last row and first and last columns of other rows.

#ifndef WGS84
    for (std::size_t y = 1, n = 0, dx = (gridSizeX - 1); (y <= gridSizeY); y++, n++)
      for (std::size_t x = 1; (x <= gridSizeX);)
#else
    bool first = true;
    for (std::size_t y = 0, dx = gridSizeX - 1; y < gridSizeY; y++)
      for (std::size_t x = 0; x < gridSizeX;)
#endif
      {
#ifndef WGS84
        const NFmiPoint &p = llc[n];
#else
        const NFmiPoint p = area.ToNativeLatLon(grid.GridToXY(NFmiPoint(x, y)));
#endif

        auto px = p.X(), py = p.Y();

#ifndef WGS84
        if (n == 0)
        {
          blLon = trLon = px;
          blLat = trLat = py;
        }
#else
        if (first)
        {
          first = false;
          blLon = trLon = px;
          blLat = trLat = py;
        }
#endif
        else
        {
          blLon = std::min(px, blLon);
          trLon = std::max(px, trLon);
          blLat = std::min(py, blLat);
          trLat = std::max(py, trLat);
        }

#ifndef WGS84
        size_t dn = (((y == 1) || (y == gridSizeY)) ? 1 : dx);
#else
        size_t dn = (((y == 0) || (y == gridSizeY - 1)) ? 1 : dx);
#endif

        x += dn;
#ifndef WGS84
        if (x <= gridSizeX)
          n += dn;
#endif
      }

<<<<<<< HEAD
    itsRegBoundingBox = BBoxCorners{NFmiPoint(blLon, blLat), NFmiPoint(trLon, trLat)};
=======
    itsRegBoundingBox = BBoxCorners();

    (*itsRegBoundingBox).bottomLeft = NFmiPoint(blLon, blLat);
    (*itsRegBoundingBox).topRight = NFmiPoint(trLon, trLat);
  }
  catch (...)
  {
    throw Fmi::Exception::Trace(BCP, "Operation failed!");
  }
}

// ----------------------------------------------------------------------
/*!
 * \brief Get (regular) latlon bbox string.
 *
 */
// ----------------------------------------------------------------------

string DataStreamer::getRegLLBBoxStr(Engine::Querydata::Q q)
{
  try
  {
    if (!itsRegBoundingBox)
      getRegLLBBox(q);

    ostringstream os;
    os << fixed << setprecision(8) << (*itsRegBoundingBox).bottomLeft.X() << ","
       << (*itsRegBoundingBox).bottomLeft.Y() << "," << (*itsRegBoundingBox).topRight.X() << ","
       << (*itsRegBoundingBox).topRight.Y();

    return os.str();
>>>>>>> 9f05f373
  }
  catch (...)
  {
    throw Fmi::Exception::Trace(BCP, "Operation failed!");
  }
}

// ----------------------------------------------------------------------
/*!
 * \brief Get latlon bbox.
 *
 */
// ----------------------------------------------------------------------

void DataStreamer::getLLBBox(Engine::Querydata::Q q)
{
  try
  {
    if (!itsRegBoundingBox)
      getRegLLBBox(q);

    itsBoundingBox.bottomLeft = (*itsRegBoundingBox).bottomLeft;
    itsBoundingBox.topRight = (*itsRegBoundingBox).topRight;
  }
  catch (...)
  {
    throw Fmi::Exception::Trace(BCP, "Operation failed!");
  }
}

// ----------------------------------------------------------------------
/*!
 * \brief Calculate stepped grid xy size and adjust cropping with the step.
 *
 * 		Note: Stepping is not applicable to querydata output.
 *
 */
// ----------------------------------------------------------------------

void DataStreamer::setSteppedGridSize()
{
  try
  {
    size_t xCnt = (itsCropping.cropped ? itsCropping.gridSizeX : itsReqGridSizeX),
           yCnt = (itsCropping.cropped ? itsCropping.gridSizeY : itsReqGridSizeY);
    size_t xStep = (itsReqParams.gridStepXY ? (*(itsReqParams.gridStepXY))[0].first : 1),
           yStep = (itsReqParams.gridStepXY ? (*(itsReqParams.gridStepXY))[0].second : 1);

    itsNX = xCnt / xStep;
    itsNY = yCnt / yStep;

    if (xStep > 1)
    {
      if (xCnt % xStep)
        itsNX++;

      if (itsCropping.cropped)
      {
        itsCropping.topRightX = itsCropping.bottomLeftX + ((itsNX - 1) * xStep);
        itsCropping.gridSizeX = ((itsCropping.topRightX - itsCropping.bottomLeftX) + 1);
      }
    }

    if (yStep > 1)
    {
      if (yCnt % yStep)
        itsNY++;

      if (itsCropping.cropped)
      {
        itsCropping.topRightY = itsCropping.bottomLeftY + ((itsNY - 1) * yStep);
        itsCropping.gridSizeY = ((itsCropping.topRightY - itsCropping.bottomLeftY) + 1);
      }
    }

    if ((itsNX < 2) || (itsNY < 2))
      throw Fmi::Exception(BCP, "Minimum gridsize is 2x2, adjust bbox and/or gridstep");
  }
  catch (...)
  {
    throw Fmi::Exception::Trace(BCP, "Operation failed!");
  }
}

// ----------------------------------------------------------------------
/*!
 * \brief Set requested grid size. Returns true is using native grid size.
 *
 */
// ----------------------------------------------------------------------

bool DataStreamer::setRequestedGridSize(const NFmiArea &area,
                                        size_t nativeGridSizeX,
                                        size_t nativeGridSizeY)
{
  try
  {
    size_t gridSizeX, gridSizeY;

    if (itsReqParams.gridSizeXY)
    {
      gridSizeX = boost::numeric_cast<size_t>((*itsReqParams.gridSizeXY)[0].first);
      gridSizeY = boost::numeric_cast<size_t>((*itsReqParams.gridSizeXY)[0].second);
    }
    else if (itsReqParams.gridResolutionXY)
    {
      // divisor was multiplied by 1000 before WGS84 change
      gridSizeX = boost::numeric_cast<size_t>(
          fabs(ceil(area.WorldXYWidth() / ((*itsReqParams.gridResolutionXY)[0].first * 1000))));
      gridSizeY = boost::numeric_cast<size_t>(
          fabs(ceil(area.WorldXYHeight() / ((*itsReqParams.gridResolutionXY)[0].second * 1000))));

      if ((gridSizeX <= 1) || (gridSizeY <= 1))
<<<<<<< HEAD
        throw Spine::Exception(BCP, "Invalid gridsize for producer '" + itsReqParams.producer + "'")
            .addParameter("xsize", Fmi::to_string(gridSizeX))
            .addParameter("ysize", Fmi::to_string(gridSizeY));
=======
        throw Fmi::Exception(BCP,
                               "Invalid gridsize for producer '" + itsReqParams.producer + "'");
>>>>>>> 9f05f373

      // Must use constant grid size for querydata output; set calculated absolute gridsize

      if (itsReqParams.outputFormat == QD)
      {
        ostringstream os;

        os << gridSizeX << "," << gridSizeY;

        itsReqParams.gridSize = os.str();
        itsReqParams.gridSizeXY =
            nPairsOfValues<unsigned int>(itsReqParams.gridSize, "gridsize", 1);

        itsReqParams.gridResolution.clear();
        itsReqParams.gridResolutionXY = GridResolution();
      }
    }
    else
    {
      gridSizeX = nativeGridSizeX;
      gridSizeY = nativeGridSizeY;
    }

    itsReqGridSizeX = gridSizeX;
    itsReqGridSizeY = gridSizeY;

    // Take stepping (gridstep=dx,dy) into account

    setSteppedGridSize();

    return ((itsReqGridSizeX == nativeGridSizeX) && (itsReqGridSizeY == nativeGridSizeY));
  }
  catch (...)
  {
    throw Fmi::Exception::Trace(BCP, "Operation failed!");
  }
}

// ----------------------------------------------------------------------
/*!
<<<<<<< HEAD
=======
 * \brief Get projection string for gridcenter bounding.
 *
 */
// ----------------------------------------------------------------------

std::string DataStreamer::getGridCenterBBoxStr(bool useNativeProj, const NFmiGrid &grid) const
{
  try
  {
    ostringstream os;

    os << fixed << setprecision(8) << (*itsReqParams.gridCenterLL)[0].first << ","
       << (*itsReqParams.gridCenterLL)[0].second << ",1/"
       << (useNativeProj ? grid.Area()->WorldXYAspectRatio() : 1.0) << "|"
       << (*itsReqParams.gridCenterLL)[1].first << "," << (*itsReqParams.gridCenterLL)[1].second;

    return os.str();
  }
  catch (...)
  {
    throw Fmi::Exception::Trace(BCP, "Operation failed!");
  }
}

// ----------------------------------------------------------------------
/*!
>>>>>>> 9f05f373
 * \brief Set native grid resolution.
 *
 */
// ----------------------------------------------------------------------

void DataStreamer::setNativeGridResolution(const NFmiArea &nativeArea,
                                           size_t nativeGridSizeX,
                                           size_t nativeGridSizeY)
{
  try
  {
    ostringstream os;

    os << fixed << setprecision(8) << (nativeArea.WorldXYWidth() / (nativeGridSizeX - 1) / 1000.0)
       << "," << (nativeArea.WorldXYHeight() / (nativeGridSizeY - 1) / 1000.0);

    itsReqParams.gridResolution = os.str();
    itsReqParams.gridResolutionXY =
        nPairsOfValues<double>(itsReqParams.gridResolution, "gridresolution", 1);
  }
  catch (...)
  {
    throw Fmi::Exception::Trace(BCP, "Operation failed!");
  }
}

// ----------------------------------------------------------------------
/*!
 * \brief Calculate cropped grid xy area.
 *
 */
// ----------------------------------------------------------------------

void DataStreamer::setCropping(const NFmiGrid &grid)
{
  try
  {
    // Note: With rotlatlon projection bbox corners are now taken as regular latlons

    // string bboxStr(itsReqParams.gridCenterLL ? getGridCenterBBoxStr(itsUseNativeProj, grid)
    //                                          : itsReqParams.origBBox);

    NFmiPoint bl;
    NFmiPoint tr;

    if (itsReqParams.gridCenterLL)
    {
      const auto &gridcenter = *itsReqParams.gridCenterLL;

<<<<<<< HEAD
      NFmiPoint center(gridcenter[0].first, gridcenter[0].second);
      auto width = gridcenter[1].first;  // kilometers
      auto height = gridcenter[1].second;
=======
      boost::shared_ptr<NFmiArea> a = NFmiAreaFactory::Create(projection);
      NFmiArea *area = a.get();
      if (!area)
        throw Fmi::Exception(BCP, "Could not create projection '" + projection + "'");
>>>>>>> 9f05f373

      boost::shared_ptr<NFmiArea> area(NFmiArea::CreateFromCenter(
          itsReqParams.projection, "FMI", center, 2 * 1000 * width, 2 * 1000 * height));

      bl = area->ToNativeLatLon(area->BottomLeft());
      tr = area->ToNativeLatLon(area->TopRight());
    }
    else
    {
      itsReqParams.bboxRect = nPairsOfValues<double>(itsReqParams.origBBox, "bboxstr", 2);
      bl = NFmiPoint((*itsReqParams.bboxRect)[BOTTOMLEFT].first,
                     (*itsReqParams.bboxRect)[BOTTOMLEFT].second);
      tr = NFmiPoint((*itsReqParams.bboxRect)[TOPRIGHT].first,
                     (*itsReqParams.bboxRect)[TOPRIGHT].second);
    }

#ifdef WGS84
    NFmiPoint xy1 = grid.XYToGrid(grid.Area()->NativeToXY(bl));
    NFmiPoint xy2 = grid.XYToGrid(grid.Area()->NativeToXY(tr));
#else
    NFmiPoint xy1 = grid.LatLonToGrid(bl);
    NFmiPoint xy2 = grid.LatLonToGrid(tr);
<<<<<<< HEAD
#endif

    itsCropping.bottomLeftX = boost::numeric_cast<int>(floor(xy1.X()));
    itsCropping.bottomLeftY = boost::numeric_cast<int>(floor(xy1.Y()));
    itsCropping.topRightX = boost::numeric_cast<int>(ceil(xy2.X()));
    itsCropping.topRightY = boost::numeric_cast<int>(ceil(xy2.Y()));

    if (itsCropping.bottomLeftX < 0)
      itsCropping.bottomLeftX = 0;
    if (itsCropping.bottomLeftY < 0)
      itsCropping.bottomLeftY = 0;
    if (itsCropping.topRightX >= (int)grid.XNumber())
      itsCropping.topRightX = grid.XNumber() - 1;
    if (itsCropping.topRightY >= (int)grid.YNumber())
      itsCropping.topRightY = grid.YNumber() - 1;

    if ((itsCropping.bottomLeftX >= itsCropping.topRightX) ||
        (itsCropping.bottomLeftY >= itsCropping.topRightY))
      throw Spine::Exception(BCP, "Bounding box does not intersect the grid").disableStackTrace();
=======

    cropping.bottomLeftX = boost::numeric_cast<int>(floor(xy1.X()));
    cropping.bottomLeftY = boost::numeric_cast<int>(floor(xy1.Y()));
    cropping.topRightX = boost::numeric_cast<int>(ceil(xy2.X()));
    cropping.topRightY = boost::numeric_cast<int>(ceil(xy2.Y()));

    if (cropping.bottomLeftX < 0)
      cropping.bottomLeftX = 0;
    if (cropping.bottomLeftY < 0)
      cropping.bottomLeftY = 0;
    if (cropping.topRightX >= (int)grid.XNumber())
      cropping.topRightX = grid.XNumber() - 1;
    if (cropping.topRightY >= (int)grid.YNumber())
      cropping.topRightY = grid.YNumber() - 1;

    if ((cropping.bottomLeftX >= cropping.topRightX) ||
        (cropping.bottomLeftY >= cropping.topRightY))
      throw Fmi::Exception(BCP, "Bounding box does not intersect the grid").disableStackTrace();
>>>>>>> 9f05f373

    itsCropping.gridSizeX = ((itsCropping.topRightX - itsCropping.bottomLeftX) + 1);
    itsCropping.gridSizeY = ((itsCropping.topRightY - itsCropping.bottomLeftY) + 1);

    itsCropping.crop = itsCropping.cropped = true;

    // Take stepping (gridstep=dx,dy) into account

    setSteppedGridSize();

#ifdef WGS84
    bl = grid.Area()->ToNativeLatLon(
        grid.GridToXY(NFmiPoint(itsCropping.bottomLeftX, itsCropping.bottomLeftY)));
    tr = grid.Area()->ToNativeLatLon(
        grid.GridToXY(NFmiPoint(itsCropping.topRightX, itsCropping.topRightY)));
#else
    bl = grid.GridToLatLon(NFmiPoint(itsCropping.bottomLeftX, itsCropping.bottomLeftY));
    tr = grid.GridToLatLon(NFmiPoint(itsCropping.topRightX, itsCropping.topRightY));
#endif

    ostringstream os;
    os << fixed << setprecision(8) << bl.X() << "," << bl.Y() << "," << tr.X() << "," << tr.Y();

    itsReqParams.bbox = os.str();
    itsReqParams.bboxRect = nPairsOfValues<double>(itsReqParams.bbox, "bbox", 2);
  }
  catch (...)
  {
    throw Fmi::Exception::Trace(BCP, "Operation failed!");
  }
}

// ----------------------------------------------------------------------
/*!
 * \brief Get projection type for a srs loaded using epsg code
 */
// ----------------------------------------------------------------------

static AreaClassId getProjectionType(const ReqParams &itsReqParams, const char *projection)
{
  try
  {
    typedef struct
    {
      const char *projection;
      AreaClassId areaClassId;
      bool grib1;
      bool grib2;
      bool netcdf;
    } SupportedProjection;

    static SupportedProjection projections[] = {
        {SRS_PT_EQUIRECTANGULAR, A_LatLon, true, true, true},
        //		{ ?,							A_RotLatLon,
        // true,	true,	true	},
        {SRS_PT_POLAR_STEREOGRAPHIC, A_PolarStereoGraphic, true, true, true},
        //		{ SRS_PT_MERCATOR_1SP,			A_Mercator,
        // true,	true,	true	},
        //		{ SRS_PT_MERCATOR_2SP,			A_Mercator,
        // true,	true,	true	},
        {nullptr, A_Native, false, false, false}};

    if (!projection)
      throw Fmi::Exception(BCP, "Projection name is undefined");

    string proj(projection);

    for (SupportedProjection *p = projections; p->projection; p++)
      if (proj.find(p->projection) == 0)
      {
        if (((itsReqParams.outputFormat == Grib1) && p->grib1) ||
            ((itsReqParams.outputFormat == Grib2) && p->grib2) ||
            ((itsReqParams.outputFormat == NetCdf) && p->netcdf))
          return p->areaClassId;

        break;
      }

    throw Fmi::Exception(BCP, "Unsupported projection '" + proj + "'");
  }
  catch (...)
  {
    throw Fmi::Exception::Trace(BCP, "Operation failed!");
  }
}

// ----------------------------------------------------------------------
/*!
 * \brief Coordinate transformation from querydata 'datum'/projection to
 * 		requested projection with or without datum shift to wgs84
 *
 *		The transformed coordinates are stored to 'itsSrcLatLons' -member;
 *		they are used to get the data from the source grid.
 *
 *		Target projection's bounding box is set to 'itsBoundingBox' -member.
 *
 *		Note: 'resMgr' member is the sole owner and thus responsible for
 *		releasing *ALL* objects created/returned by calling it's methods.
 *
 */
// ----------------------------------------------------------------------

void DataStreamer::setTransformedCoordinates(Engine::Querydata::Q q, const NFmiArea *area)
{
  try
  {
    OGRSpatialReference qdProjectedSrs, *qdLLSrsPtr;
    OGRErr err;

    // qd projected (or latlon/geographic) cs

<<<<<<< HEAD
    if ((err = qdProjectedSrs.SetFromUserInput(area->ProjStr().c_str())) != OGRERR_NONE)
      throw Spine::Exception(BCP,
=======
    if ((err = qdProjectedSrs.SetFromUserInput(area->WKT().c_str())) != OGRERR_NONE)
      throw Fmi::Exception(BCP,
>>>>>>> 9f05f373
                             "transform: srs.Set(WKT) error " + boost::lexical_cast<string>(err));

    // qd geographic cs

    qdLLSrsPtr = itsResources.cloneGeogCS(qdProjectedSrs);
    if (!qdLLSrsPtr)
      throw Fmi::Exception(BCP, "transform: qdsrs.cloneGeogCS() failed");

    // Helmert transformation parameters for wgs84 output

    if (Datum::isDatumShiftToWGS84(itsReqParams.datumShift))
    {
      double htp[7];
      Datum::getHelmertTransformationParameters(itsReqParams.datumShift, area, qdProjectedSrs, htp);

      qdLLSrsPtr->SetTOWGS84(htp[0], htp[1], htp[2], htp[3], htp[4], htp[5], htp[6]);
    }

    OGRSpatialReference wgs84ProjectedSrs, *wgs84PrSrsPtr = &wgs84ProjectedSrs,
                                           *wgs84LLSrsPtr = &wgs84ProjectedSrs;
    bool wgs84ProjLL = false;
#ifdef WGS84
    bool qdProjLL = area->SpatialReference().isGeographic();
#else
    bool qdProjLL =
        ((area->AreaStr().find("rotlatlon") == 0) || (area->AreaStr().find("latlon") == 0));
#endif

    if (itsReqParams.projType == P_Epsg)
    {
      // Epsg projection
      //
      if ((err = wgs84PrSrsPtr->importFromEPSG(itsReqParams.epsgCode)) != OGRERR_NONE)
        throw Fmi::Exception(BCP,
                               "transform: srs.importFromEPSG(" +
                                   boost::lexical_cast<string>(itsReqParams.epsgCode) + ") error " +
                                   boost::lexical_cast<string>(err));
    }
    else if ((!Datum::isDatumShiftToWGS84(itsReqParams.datumShift)) ||
             ((itsReqParams.projType != P_LatLon) && (itsReqParams.projType != P_RotLatLon) &&
              ((itsReqParams.projType != P_Native) || (!qdProjLL))))
    {
      // qd projection
      //
      if (!(wgs84PrSrsPtr = (Datum::isDatumShiftToWGS84(itsReqParams.datumShift)
<<<<<<< HEAD
                                 ? itsResources.cloneCS(qdProjectedSrs)
                                 : itsResources.cloneGeogCS(qdProjectedSrs))))
        throw Spine::Exception(BCP, "transform: qdsrs.clone() failed");
=======
                                 ? itsResMgr.cloneCS(qdProjectedSrs)
                                 : itsResMgr.cloneGeogCS(qdProjectedSrs))))
        throw Fmi::Exception(BCP, "transform: qdsrs.clone() failed");
>>>>>>> 9f05f373
    }

    // If selected set wgs84 geographic output cs

    if (Datum::isDatumShiftToWGS84(itsReqParams.datumShift))
      if ((err = wgs84PrSrsPtr->SetWellKnownGeogCS("WGS84")) != OGRERR_NONE)
        throw Fmi::Exception(
            BCP, "transform: srs.Set(WGS84) error " + boost::lexical_cast<string>(err));

    // If projected output cs, get geographic output cs

    if (!(wgs84ProjLL = (!(wgs84PrSrsPtr->IsProjected()))))
    {
      if (itsReqParams.projType == P_Epsg)
        itsReqParams.areaClassId =
            getProjectionType(itsReqParams, wgs84PrSrsPtr->GetAttrValue("PROJECTION"));

<<<<<<< HEAD
      if (!(wgs84LLSrsPtr = itsResources.cloneGeogCS(*wgs84PrSrsPtr)))
        throw Spine::Exception(BCP, "transform: wgs84.cloneGeogCS() failed");
=======
      if (!(wgs84LLSrsPtr = itsResMgr.cloneGeogCS(*wgs84PrSrsPtr)))
        throw Fmi::Exception(BCP, "transform: wgs84.cloneGeogCS() failed");
>>>>>>> 9f05f373
    }
    else if (itsReqParams.projType == P_Epsg)
    {
      // Output not projected, getting the data using native (projected or latlon) qd projection
      // (setting latlon geometry does not reference the qd native area object).
      //
      // If data is projected, get latlon bounding box.
      //
      itsReqParams.areaClassId = A_LatLon;

      if (!qdProjLL)
        getLLBBox(q);
    }

    // Transform qd grid bottom left and top right latlons to output cs projected coordinates.
    //
    // Note: When getting the transformation object true is passed as last parameter if the target
    // is
    // projected epsg srs;
    // the target srs is cloned and stored by resMgr and the srs is used later when setting output
    // geometry.

    OGRCoordinateTransformation *qdLL2Wgs84Prct = itsResources.getCoordinateTransformation(
        qdLLSrsPtr, wgs84PrSrsPtr, ((itsReqParams.projType == P_Epsg) && (!wgs84ProjLL)));
    if (!qdLL2Wgs84Prct)
      throw Fmi::Exception(BCP, "transform: OGRCreateCoordinateTransformation(qd,wgs84) failed");

    typedef NFmiDataMatrix<float>::size_type sz_t;
    double xc, yc;

    if ((!qdProjLL) || (!wgs84ProjLL))
    {
      for (sz_t i = 0; i < 2; i++)
      {
        NFmiPoint &p = (i ? itsBoundingBox.topRight : itsBoundingBox.bottomLeft);

        xc = p.X();
        yc = p.Y();

        if (!(qdLL2Wgs84Prct->Transform(1, &xc, &yc)))
          throw Fmi::Exception(BCP, "transform: Transform(qd,wgs84) failed");

        p = NFmiPoint(xc, yc);
      }
    }

    NFmiPoint bl = itsBoundingBox.bottomLeft;
    NFmiPoint tr = itsBoundingBox.topRight;

    // Calculate/transform output cs grid cell projected (or latlon) coordinates to qd latlons.
    //
    // Get transformations from projected (or latlon) target cs to qd latlon cs and from projected
    // target cs to geographic target cs (to get target grid corner latlons).

    OGRCoordinateTransformation *wgs84Pr2QDLLct =
        itsResources.getCoordinateTransformation(wgs84PrSrsPtr, qdLLSrsPtr);
    if (!wgs84Pr2QDLLct)
      throw Fmi::Exception(BCP, "transform: OGRCreateCoordinateTransformation(wgs84,qd) failed");

    OGRCoordinateTransformation *wgs84Pr2LLct = nullptr;
    if ((!wgs84ProjLL) &&
<<<<<<< HEAD
        (!(wgs84Pr2LLct = itsResources.getCoordinateTransformation(wgs84PrSrsPtr, wgs84LLSrsPtr))))
      throw Spine::Exception(BCP,
=======
        (!(wgs84Pr2LLct = itsResMgr.getCoordinateTransformation(wgs84PrSrsPtr, wgs84LLSrsPtr))))
      throw Fmi::Exception(BCP,
>>>>>>> 9f05f373
                             "transform: OGRCreateCoordinateTransformation(wgs84,wgs84) failed");

    itsSrcLatLons = Fmi::CoordinateMatrix(itsReqGridSizeX, itsReqGridSizeY);
    const sz_t xs = itsSrcLatLons.width();
    const sz_t ys = itsSrcLatLons.height();
    const sz_t xN = xs - 1;
    const sz_t yN = ys - 1;
    sz_t x, y;

    if (itsReqParams.outputFormat == NetCdf)
    {
      itsTargetLatLons = Fmi::CoordinateMatrix(itsReqGridSizeX, itsReqGridSizeY);
      itsTargetWorldXYs = Fmi::CoordinateMatrix(itsReqGridSizeX, itsReqGridSizeY);
    }

    itsDX = ((tr.X() - bl.X()) / xN);
    itsDY = ((tr.Y() - bl.Y()) / yN);

    for (y = 0, yc = bl.Y(); y < ys; y++, yc += itsDY)
    {
      xc = bl.X();

      if (qdProjLL && wgs84ProjLL &&
          (((y == 0) && (yc <= -89.999)) || ((y == yN) && (yc >= 89.999))))
      {
        for (x = 0; x < xs; x++, xc += itsDX)
          itsSrcLatLons.set(x, y, xc, (y == 0) ? -90.0 : 90.0);

        continue;
      }

      for (x = 0; x < xs; x++, xc += itsDX)
      {
        double txc = xc;
        double tyc = yc;

        if (!(wgs84Pr2QDLLct->Transform(1, &txc, &tyc)))
          throw Fmi::Exception(BCP, "transform: Transform(wgs84,qd) failed");

        itsSrcLatLons.set(x, y, txc, tyc);

        if (!wgs84ProjLL)
        {
          if (((y == 0) && (x == 0)) || ((y == yN) && (x == xN)))
          {
            // Output cs grid bottom left and top right projected coordinates to latlons
            //
            txc = xc;
            tyc = yc;

            if (!(wgs84Pr2LLct->Transform(1, &txc, &tyc)))
              throw Fmi::Exception(BCP, "transform: Transform(wgs84,wgs84) failed");

            if (y == 0)
              itsBoundingBox.bottomLeft = NFmiPoint(txc, tyc);
            else
              itsBoundingBox.topRight = NFmiPoint(txc, tyc);
          }

          if (itsReqParams.outputFormat == NetCdf)
          {
            // Output cs world xy coordinates for netcdf output
            //
            itsTargetWorldXYs.set(x, y, xc, yc);
          }
        }

        if (itsReqParams.outputFormat == NetCdf)
        {
          // Output cs grid (projected coordinates to) latlons for netcdf output
          //
          txc = xc;
          tyc = yc;

          if ((!wgs84ProjLL) && (!(wgs84Pr2LLct->Transform(1, &txc, &tyc))))
            throw Fmi::Exception(BCP, "transform: Transform(wgs84,wgs84) failed");

          itsTargetLatLons.set(x, y, txc, tyc);
        }
      }
    }

    itsDX = fabs((tr.X() - bl.X()) / xs);
    itsDY = fabs((tr.Y() - bl.Y()) / ys);
  }
  catch (...)
  {
    throw Fmi::Exception::Trace(BCP, "Operation failed!");
  }
}

// ----------------------------------------------------------------------
/*!
 * \brief Set locations for getting querydata values and bounding box and
 *		grid cell dimensions for output grid.
 */
// ----------------------------------------------------------------------

void DataStreamer::coordTransform(Engine::Querydata::Q q, const NFmiArea *area)
{
  try
  {
    if (itsMetaFlag)
    {
      // Set geometry
      //
      NFmiPoint bl, tr;

      if (((!itsCropping.cropped) && (itsReqParams.datumShift == Datum::DatumShift::None)) ||
          (!itsReqParams.bboxRect))
      {
        // Using the native or projected area's corners

#if 0        
        bl = area->WorldXYToNativeLatLon(area->WorldRect().TopLeft());
        tr = area->WorldXYToNativeLatLon(area->WorldRect().BottomRight());
#else
        bl = area->ToNativeLatLon(area->BottomLeft());
        tr = area->ToNativeLatLon(area->TopRight());
#endif
      }
      else
      {
        // Using the cropped area's corners or the given target bbox for gdal transformation
        //
        bl = NFmiPoint((*(itsReqParams.bboxRect))[0].first, (*(itsReqParams.bboxRect))[0].second);
        tr = NFmiPoint((*(itsReqParams.bboxRect))[1].first, (*(itsReqParams.bboxRect))[1].second);
      }

      itsBoundingBox.bottomLeft = bl;
      itsBoundingBox.topRight = tr;

      if (itsReqParams.datumShift == Datum::DatumShift::None)
      {
        itsDX = area->WorldXYWidth() / (itsReqGridSizeX - 1);
        itsDY = area->WorldXYHeight() / (itsReqGridSizeY - 1);
      }
      else
      {
        // Transform the coordinates to 'itsSrcLatLons' -member
        //
        setTransformedCoordinates(q, area);
      }

      if (itsReqParams.gridStepXY)
      {
        itsDX *= (*(itsReqParams.gridStepXY))[0].first;
        itsDY *= (*(itsReqParams.gridStepXY))[0].second;
      }
    }
  }
  catch (...)
  {
    throw Fmi::Exception::Trace(BCP, "Operation failed!");
  }
}

// ----------------------------------------------------------------------
/*!
 * \brief Build a new NFmiVPlaceDescriptor
 *
 */
// ----------------------------------------------------------------------

NFmiVPlaceDescriptor DataStreamer::makeVPlaceDescriptor(Engine::Querydata::Q q,
                                                        bool allLevels) const
{
  try
  {
    if (allLevels)
    {
      auto info = q->info();
      return NFmiVPlaceDescriptor(((NFmiQueryInfo *)&(*info))->VPlaceDescriptor());
    }

    auto old_idx = q->levelIndex();

    NFmiLevelBag lbag;

    for (q->resetLevel(); q->nextLevel();)
    {
      float value = q->levelValue();

      if (find(itsDataLevels.begin(), itsDataLevels.end(), value) != itsDataLevels.end())
      {
        lbag.AddLevel(q->level());

        if (itsReqParams.outputFormat != QD)
          // Only one level for querydata created for cached projection handling
          //
          break;
      }
    }

    q->levelIndex(old_idx);

    return NFmiVPlaceDescriptor(lbag);
  }
  catch (...)
  {
    throw Fmi::Exception::Trace(BCP, "Operation failed!");
  }
}

// ----------------------------------------------------------------------
/*!
 * \brief Build a new NFmiParamDescriptor
 *
 */
// ----------------------------------------------------------------------

NFmiParamDescriptor DataStreamer::makeParamDescriptor(
    Engine::Querydata::Q q, const std::list<FmiParameterName> &currentParams) const
{
  try
  {
    NFmiParamBag pbag;

    if (currentParams.size() > 0)
    {
      for (auto const &param : currentParams)
      {
        q->param(param);
        pbag.Add(q->param());
      }

      if (currentParams.size() > 1)
        q->param(currentParams.front());

      return pbag;
    }

    // Save parameter status
    auto old_idx = q->paramIndex();
    bool wasSubParamUsed = q->isSubParamUsed();

    for (auto it = itsDataParams.begin(); it != itsDataParams.end(); ++it)
    {
      if (q->param(it->number()))
      {
        pbag.Add(q->param());

        if (itsReqParams.outputFormat != QD)
          // Only one parameter for querydata created for cached projection handling
          //
          break;
      }
    }

    // Restore parameter status
    q->paramIndex(old_idx);
    q->setIsSubParamUsed(wasSubParamUsed);

    return pbag;
  }
  catch (...)
  {
    throw Fmi::Exception::Trace(BCP, "Operation failed!");
  }
}

// ----------------------------------------------------------------------
/*!
 * \brief Build a new NFmiTimeDescriptor
 *
 */
// ----------------------------------------------------------------------

NFmiTimeDescriptor DataStreamer::makeTimeDescriptor(Engine::Querydata::Q q, bool nativeTimes)
{
  try
  {
    // Note: Origintime is taken from the first querydata; firstTime() (by generateValidTimeList())
    // and possibly Time(itsDataTimes.begin()) (by extractData()) has been called for q.

    if (nativeTimes)
    {
      auto info = q->info();
      return NFmiTimeDescriptor(((NFmiQueryInfo *)&(*info))->TimeDescriptor());
    }

    NFmiMetTime ot = q->originTime();
    Spine::TimeSeriesGenerator::LocalTimeList::const_iterator timeIter = itsDataTimes.begin();
    NFmiTimeList dataTimes;

    for (; (timeIter != itsDataTimes.end()); timeIter++)
    {
      dataTimes.Add(new NFmiMetTime(timeIter->utc_time()));

      if (itsReqParams.outputFormat != QD)
      {
        // Only one time for querydata created for cached projection handling
        //
        return NFmiTimeDescriptor(ot, dataTimes);
      }
    }

    return NFmiTimeDescriptor(ot, dataTimes);
  }
  catch (...)
  {
    throw Fmi::Exception::Trace(BCP, "Operation failed!");
  }
}

// ----------------------------------------------------------------------
/*!
 * \brief Create target querydata.
 *
 */
// ----------------------------------------------------------------------

void DataStreamer::createQD(const NFmiGrid &g)
{
  try
  {
    NFmiParamDescriptor pdesc = makeParamDescriptor(itsQ);
    NFmiTimeDescriptor tdesc = makeTimeDescriptor(itsQ);
    NFmiHPlaceDescriptor hdesc = NFmiHPlaceDescriptor(g);
    NFmiVPlaceDescriptor vdesc = makeVPlaceDescriptor(itsQ);
    NFmiFastQueryInfo qi(pdesc, tdesc, hdesc, vdesc, itsQ->infoVersion());

    itsQueryData.reset(NFmiQueryDataUtil::CreateEmptyData(qi));
  }
  catch (...)
  {
    throw Fmi::Exception::Trace(BCP, "Operation failed!");
  }
}

// ----------------------------------------------------------------------
/*!
 * \brief Get grid's area object
 */
// ----------------------------------------------------------------------

const NFmiArea &getGridArea(const NFmiGrid &grid)
{
  try
  {
    // ???? Should we throw an exception if 'grid.Area()' points to nullptr?
    return *grid.Area();
  }
  catch (...)
  {
    throw Fmi::Exception::Trace(BCP, "Operation failed!");
  }
}

// ----------------------------------------------------------------------
/*!
 * \brief Get grid values using cached locations
 *
 */
// ----------------------------------------------------------------------

static void valBufDeleter(float *ptr)
{
  try
  {
    if (ptr)
      delete[] ptr;
  }
  catch (...)
  {
    throw Fmi::Exception::Trace(BCP, "Operation failed!");
  }
}

void DataStreamer::cachedProjGridValues(Engine::Querydata::Q q,
                                        NFmiGrid &wantedGrid,
                                        const NFmiMetTime *mt,
                                        NFmiDataMatrix<float> *demValues,
                                        NFmiDataMatrix<bool> *waterFlags)
{
  try
  {
    unsigned long xs = wantedGrid.XNumber();

    itsGridValues.Resize(xs, wantedGrid.YNumber(), kFloatMissing);

    // Target querydata is needed for the interpolation. It will be used for the data output too if
    // qd format was selected.

    if (!itsQueryData.get())
      createQD(wantedGrid);

    // Get location cache

    if (itsLocCache.NX() == 0)
    {
      NFmiFastQueryInfo tqi(itsQueryData.get());
      q->calcLatlonCachePoints(tqi, itsLocCache);
    }
    else if (demValues && waterFlags && (demValues->NX() == 0))
      // Target grid does not intersect the native grid; the DEM values were loaded (and then
      // cleared) upon the first call
      //
      return;

    // Get time cache

    NFmiTimeCache tc;
    if (mt)
      tc = q->calcTimeCache(*mt);

    FmiParameterName id = q->parameterName();

    bool cropxy = (itsCropping.cropped && itsCropping.cropMan);
    size_t x0 = (cropxy ? itsCropping.bottomLeftX : 0), y0 = (cropxy ? itsCropping.bottomLeftY : 0);
    size_t xN = (itsCropping.cropped ? (x0 + itsCropping.gridSizeX) : itsReqGridSizeX),
           yN = (itsCropping.cropped ? (y0 + itsCropping.gridSizeY) : itsReqGridSizeY);

    size_t xStep = (itsReqParams.gridStepXY ? (*(itsReqParams.gridStepXY))[0].first : 1),
           yStep = (itsReqParams.gridStepXY ? (*(itsReqParams.gridStepXY))[0].second : 1), x, y;

    if (q->isRelativeUV() && ((id == kFmiWindUMS) || (id == kFmiWindVMS)))
    {
      // Wind components need to be rotated by the difference of the true north azimuthal angles.
      //
      // Note: getting/setting isSubParamUsed flag is obsolete when no more setting the parameter
      // index; for now keeping it.

      bool isSubParamUsed = q->isSubParamUsed();

      if (!q->param(kFmiWindUMS))
        throw Fmi::Exception(BCP, "Data does not contain Wind U-component");
      if (!q->param(kFmiWindVMS))
        throw Fmi::Exception(BCP, "Data does not contain Wind V-component");

      q->setIsSubParamUsed(isSubParamUsed);

      // Get V values

      typedef std::unique_ptr<float, void (*)(float *)> valBuf;

      valBuf vValues(new float[xs * wantedGrid.YNumber()], valBufDeleter);
      float *vPtr0 = vValues.get();

      for (y = y0; (y < yN); y += yStep)
        for (x = x0; (x < xN); x += xStep)
        {
          NFmiLocationCache &lc = itsLocCache[x][y];
          *(vPtr0 + ((y * xs) + x)) =
              (mt ? q->cachedInterpolation(lc, tc) : q->cachedInterpolation(lc));
        }

      // Get U values

      if (!q->param(kFmiWindUMS))
        throw Fmi::Exception(BCP, "Internal error: could not switch to parameter U");
      q->setIsSubParamUsed(isSubParamUsed);

      valBuf uValues(new float[xs * wantedGrid.YNumber()], valBufDeleter);
      float *uPtr0 = uValues.get();

      for (y = y0; (y < yN); y += yStep)
        for (x = x0; (x < xN); x += xStep)
        {
          NFmiLocationCache &lc = itsLocCache[x][y];
          *(uPtr0 + ((y * xs) + x)) =
              (mt ? q->cachedInterpolation(lc, tc) : q->cachedInterpolation(lc));
        }

      // Rotate

      const NFmiArea *sourceArea = q->grid().Area();
      const NFmiArea *targetArea = wantedGrid.Area();

      for (y = y0; (y < yN); y += yStep)
        for (x = x0; (x < xN); x += xStep)
        {
          float *vPtr = vPtr0 + ((y * xs) + x), *uPtr = uPtr0 + ((y * xs) + x);
          double value = kFloatMissing;

          if ((*uPtr != kFloatMissing) && (*vPtr != kFloatMissing))
          {
            if (!wantedGrid.Index(wantedGrid.Index(x, y)))
              throw Fmi::Exception(BCP, "Internal error: could not set grid index");

            double azimuth1 = sourceArea->TrueNorthAzimuth(wantedGrid.LatLon()).ToRad();
            double azimuth2 = targetArea->TrueNorthAzimuth(wantedGrid.LatLon()).ToRad();
            double da = azimuth2 - azimuth1;

            double uu = *uPtr * cos(da) + *vPtr * sin(da);
            double vv = *vPtr * cos(da) - *uPtr * sin(da);

            value = ((id == kFmiWindUMS) ? uu : vv);
          }

          itsGridValues[x][y] = boost::numeric_cast<float>(value);
        }

      if (!q->param(id))
        throw Fmi::Exception(BCP,
                               "Internal error: could not switch to parameter " +
                                   boost::lexical_cast<std::string>(id));
      q->setIsSubParamUsed(isSubParamUsed);
    }
    else if (demValues && waterFlags)
    {
      // Landscaping

      auto &demMatrix = *demValues;
      auto &waterFlagMatrix = *waterFlags;

      if (demMatrix.NX() == 0)
      {
        // Load dem values and water flags for the target area/grid
        //
        double resolution = wantedGrid.Area()->WorldXYWidth() / 1000.0 / itsGridValues.NX();
        auto theDEM = itsGeoEngine->dem();
        auto theLandCover = itsGeoEngine->landCover();

        if ((!(theDEM && theLandCover)) ||
            (!(q->loadDEMAndWaterFlags(
                *theDEM, *theLandCover, resolution, itsLocCache, demMatrix, waterFlagMatrix))))
        {
          // No dem/waterflag data or target grid does not intersect the native grid
          //
          demMatrix = NFmiDataMatrix<float>();
          return;
        }
      }

      // Note: Because time cache must not be empty (NoValue()), set the current (native)
      // time instant when no time interpolation (we know a native time has been set to q)

      if (!mt)
        tc = q->calcTimeCache(q->validTime());

      itsGridValues = q->landscapeCachedInterpolation(itsLocCache, tc, demMatrix, waterFlagMatrix);
    }
    else
    {
      // Normal access

      for (y = y0; (y < yN); y += yStep)
      {
        for (x = x0; (x < xN); x += xStep)
        {
          NFmiLocationCache &lc = itsLocCache[x][y];
          itsGridValues[x][y] = (mt ? q->cachedInterpolation(lc, tc) : q->cachedInterpolation(lc));
        }
      }
    }
  }
  catch (...)
  {
    throw Fmi::Exception::Trace(BCP, "Operation failed!");
  }
}

// ----------------------------------------------------------------------
/*!
 * \brief Check if 'requestedLevel' is available in the querydata.
 *
 *		Returns true on success and 'exactLevel' is set to indicate
 *		exact match or need to interpolate.
 *
 */
// ----------------------------------------------------------------------

bool DataStreamer::isLevelAvailable(Engine::Querydata::Q q,
                                    int &requestedLevel,
                                    bool &exactLevel) const
{
  try
  {
    q->resetLevel();

    bool hasNextLevel = q->nextLevel();

    if (!hasNextLevel)
      throw Fmi::Exception(BCP, "isLevelAvailable: internal: no levels in data");

    if (isSurfaceLevel(itsLevelType))
    {
      // Just set the one and only level from the surface data.
      //
      requestedLevel = abs(boost::numeric_cast<int>(q->levelValue()));
      exactLevel = true;

      return true;
    }

    // Level interpolation is possible for pressure data only.

    bool interpolatable = (isPressureLevel(itsLevelType) && itsProducer.verticalInterpolation);
    bool first = true;

    for (; hasNextLevel; first = false, hasNextLevel = q->nextLevel())
    {
      // Note: Height level data can have negative levels.

      int level = abs(boost::numeric_cast<int>(q->levelValue()));

      if ((exactLevel = (level == requestedLevel)))
        return true;

      if (requestedLevel > level)
      {
        if (!itsRisingLevels)
          // Interpolatable if between data levels, data is interpolatable and interpolation is
          // allowed
          //
          return (!(first || (!interpolatable)));
      }
      else if (itsRisingLevels)
        // Interpolatable if between data levels, data is interpolatable and interpolation is
        // allowed
        //
        return (!(first || (!interpolatable)));
    }

    return false;
  }
  catch (...)
  {
    throw Fmi::Exception::Trace(BCP, "Operation failed!");
  }
}

// ----------------------------------------------------------------------
/*!
 * \brief Test if the newbase projection name matches (and there are no parameters to it)
 *
 * - stereographic matches PROJ.4 stere
 * - stereographic,20 does not match due to the extra parameter
 */
// ----------------------------------------------------------------------

bool projectionMatches(const std::string &projection, const NFmiArea &area)
{
  if (projection.empty())
    return false;
  if (projection.find(',') != std::string::npos)
    return false;

  // Match projection names to projection types. Note that +towgs84 etc
  // checks are done automatically by DetectClassId, we do not need
  // to check them separately.

  auto id = area.DetectClassId();

  switch (id)
  {
    // clang-format off
    case kNFmiLatLonArea:                return (projection == "latlon");
    case kNFmiMercatorArea:              return (projection == "mercator");
    case kNFmiStereographicArea:         return (projection == "stereographic");
    case kNFmiEquiDistArea:              return (projection == "equidist");
    case kNFmiLambertConformalConicArea: return (projection == "lcc");
    case kNFmiRotatedLatLonArea:         return (projection == "rotlatlon" || projection == "invrotlatlon");
    case kNFmiYKJArea:                   return (projection == "ykj");
    default:                             return (projection == area.ProjInfo().getString("proj"));
      // clang-format on
  }
}

// ----------------------------------------------------------------------
/*!
 * \brief Inspect request's gridsize and projection related parameters
 *	    and create target projection (area object) if needed.
 *
 *		Note: If area is created, it is owned by resource manager.
 */
// ----------------------------------------------------------------------

void DataStreamer::createArea(Engine::Querydata::Q q,
                              const NFmiArea &nativeArea,
                              unsigned long nativeClassId,
                              size_t nativeGridSizeX,
                              size_t nativeGridSizeY)
{
  try
  {
    itsUseNativeProj = itsUseNativeBBox = true;
    itsRetainNativeGridResolution = itsCropping.crop = false;

    if (itsReqParams.datumShift != Datum::DatumShift::None)
    {
      // With datum shift the data is read using transformed coordinates and native projected data.
      //
      // Note: Rotated latlon (needs wkt import from proj4 ob_tran projection string) and mercator
      // (the only mercator qd seen so far had equal bottom left and top right projected X
      // coordinate)
      // currently not supported.
      //

      if ((itsReqParams.areaClassId == A_RotLatLon) ||
          ((itsReqParams.areaClassId == A_Native) && (nativeClassId == kNFmiRotatedLatLonArea)))
<<<<<<< HEAD
        throw Spine::Exception(BCP, "Rotated latlon not supported when using gdal transformation");

      if ((itsReqParams.areaClassId == A_Mercator) ||
          ((itsReqParams.areaClassId == A_Native) && (nativeClassId == kNFmiMercatorArea)))
        throw Spine::Exception(BCP, "Mercator not supported when using gdal transformation");
=======
        throw Fmi::Exception(BCP, "Rotated latlon not supported when using gdal transformation");
      else if ((itsReqParams.areaClassId == A_Mercator) ||
               ((itsReqParams.areaClassId == A_Native) && (nativeClassId == kNFmiMercatorArea)))
        throw Fmi::Exception(BCP, "Mercator not supported when using gdal transformation");
>>>>>>> 9f05f373

      return;
    }

    // No datum shift; nonnative target projection, bounding or gridsize ?

    if ((itsReqParams.projection.empty()) && (itsReqParams.bbox.empty()) &&
        (itsReqParams.gridCenter.empty()) && (itsUseNativeGridSize))
      return;

    // Clear the projection request if it is identical to the data:

    if (projectionMatches(itsReqParams.projection, nativeArea))
      itsReqParams.projection.clear();

    // if ((!itsReqParams.projection.empty()) && (projection.find(itsReqParams.projection) == 0))
    //  itsReqParams.projection.clear();

    if ((itsReqParams.projection.empty()) && (itsReqParams.bbox.empty()) &&
        (itsReqParams.gridCenter.empty()))
      return;

    string projStr = nativeArea.ProjStr();
    string bboxStr;  // !!!!!!!!!!!!!!!!! SHOUDL NOT BE UNINITIALIZED IN THE CODE BELOW!

    NFmiPoint bottomLeft, topRight;

#ifndef WGS84
    itsUseNativeProj = (itsReqParams.projection.empty() || (itsReqParams.projection == projStr));
#else
    itsUseNativeProj = true;
    if (!itsReqParams.projection.empty())
    {
      // Use native projection if generated PROJ.4 would be the same
      NFmiPoint center = nativeArea.CenterLatLon();  // WGS84, doesn't matter, it's close enough
      boost::shared_ptr<NFmiArea> reqarea(
          NFmiAreaFactory::CreateFromCenter(itsReqParams.projection, center, 1000, 1000));
      auto reqProjStr = reqarea->ProjStr();
      itsUseNativeProj = (projStr == reqProjStr);
    }
#endif

    if (!itsUseNativeProj)
      projStr = itsReqParams.projection;  // Creating nonnative projection

    itsUseNativeBBox = ((itsReqParams.bbox.empty() || (itsReqParams.bbox == bboxStr)) &&
                        itsReqParams.gridCenter.empty());

    if (!itsUseNativeBBox &&
        (((itsReqParams.outputFormat == QD) && (!itsUseNativeProj)) || (!itsUseNativeGridSize)))
    {
      // Creating native or nonnative projection with given bounding to load data using
      // absolute gridsize
      if (itsUseNativeGridSize)
      {
        // Projected qd output; set native gridresolution for output querydata
        setNativeGridResolution(nativeArea, nativeGridSizeX, nativeGridSizeY);
        itsUseNativeGridSize = false;
      }

      itsUseNativeProj = false;
    }

    else if ((!itsUseNativeProj) && (nativeClassId != kNFmiLatLonArea))
    {
      // Get native area latlon bounding box for nonnative projection.
      // Set itsRetainNativeGridResolution to retain native gridresolution if projecting to
      // latlon.

<<<<<<< HEAD
      getRegLLBBox(q);

      if (itsReqParams.projType == P_LatLon)
        itsRetainNativeGridResolution = itsUseNativeGridSize;
    }

    itsReqParams.projection = projStr;

    if ((!itsUseNativeProj) || ((itsReqParams.outputFormat == QD) && (!itsUseNativeBBox)))
    {
      if (itsUseNativeProj)
      {
        // Set cropping to the native grid and adjust the target bbox.
        //
        setCropping(q->grid());
      }

      if (!itsReqParams.bbox.empty())
      {
        // bbox from the request or set by setCropping()
        getBBoxStr(itsReqParams.bbox);
        itsResources.createArea(
            projStr, itsRegBoundingBox->bottomLeft, itsRegBoundingBox->topRight);
      }
      else if (!itsReqParams.gridCenter.empty())
      {
        NFmiPoint center((*itsReqParams.gridCenterLL)[0].first,
                         (*itsReqParams.gridCenterLL)[0].second);
        auto width = (*itsReqParams.gridCenterLL)[1].first;
        auto height = (*itsReqParams.gridCenterLL)[1].second;

        itsResources.createArea(projStr, center, width, height);
      }
      else
      {
        getRegLLBBox(q);
        itsResources.createArea(
            projStr, itsRegBoundingBox->bottomLeft, itsRegBoundingBox->topRight);
=======
          cropping.crop |= (itsUseNativeProj && (!itsUseNativeBBox) && itsUseNativeGridSize);
        }
        else
          throw Fmi::Exception(BCP,
                                 "Unrecognized projection '" + projection + "' for producer '" +
                                     itsReqParams.producer + "'");
>>>>>>> 9f05f373
      }
    }

    itsCropping.crop |= (itsUseNativeProj && (!itsUseNativeBBox) && itsUseNativeGridSize);
  }
  catch (...)
  {
    throw Fmi::Exception::Trace(BCP, "Operation failed!");
  }
}

// ----------------------------------------------------------------------
/*!
 * \brief Inspect request's gridsize related parameters and create new
 *		grid with requested size if needed.
 *
 *		Note: The grid is owned by resource manager.
 */
// ----------------------------------------------------------------------

void DataStreamer::createGrid(const NFmiArea &area,
                              size_t gridSizeX,
                              size_t gridSizeY,
                              bool interpolation)
{
  try
  {
    NFmiGrid *grid = itsResources.getGrid(area, gridSizeX, gridSizeY);

    if (itsCropping.crop)
    {
      if (!itsCropping.cropped)
      {
        // Set cropped grid xy area
        //
        setCropping(*grid);
      }

      // Must use manual cropping (loading entire grid and manually extracting data within given
      // bounding)
      // if nonnative projection or level/pressure interpolated data; CroppedValues() does not
      // support
      // level/pressure interpolation.

      itsCropping.cropMan = ((!itsUseNativeProj) || interpolation);
    }
  }
  catch (...)
  {
    throw Fmi::Exception::Trace(BCP, "Operation failed!");
  }
}

// ----------------------------------------------------------------------
/*!
 * \brief Inspect request's gridsize and projection related parameters
 *		and create target projection (area object) and grid if needed.
 *
 *		DEM values and open water flags for landscaping are also loaded
 *		for native grid upon 1'st call.
 *
 *		The area (native or projected) and grid (nullptr for native) are
 *		returned in given parameters.
 *
 *		Note: returned area and grid (if not nullptr) are owned by the resource manager;
 *		*DO NOT DELETE*
 *
 *		Returns false for native area and grid.
 */
// ----------------------------------------------------------------------

bool DataStreamer::getAreaAndGrid(Engine::Querydata::Q q,
                                  bool interpolation,
                                  bool landscaping,
                                  const NFmiArea **area,
                                  NFmiGrid **grid)
{
  try
  {
    const NFmiArea &nativeArea = getGridArea(q->grid());
    unsigned long nativeClassId = nativeArea.ClassId();

    std::size_t nativeGridSizeX = q->grid().XNumber();
    std::size_t nativeGridSizeY = q->grid().YNumber();
    std::size_t gridSizeX = itsReqGridSizeX;
    std::size_t gridSizeY = itsReqGridSizeY;

    // All data has same projection, gridsize and bounding box; thus target projection (area object)
    // and grid needs to be checked/created only once.
    //
    // Note: itsUseNativeProj, itsUseNativeBBox, itsRetainNativeGridResolution and cropping are set
    // by createArea(). itsReqGridSizeX and itsReqGridSizeY are set by setRequestedGridSize.

    if (!itsProjectionChecked)
    {
      itsUseNativeGridSize = setRequestedGridSize(nativeArea, nativeGridSizeX, nativeGridSizeY);
      createArea(q, nativeArea, nativeClassId, nativeGridSizeX, nativeGridSizeY);
    }

    // Note: area is set to the native area or owned by the resource manager; *DO NOT DELETE*

    if (!(*area = itsResources.getArea()))
      *area = &nativeArea;

    if (!itsProjectionChecked)
    {
      // Recalculate gridsize if nonnative projection and grid resolution is given (or set to retain
      // it when projecting to latlon).
      //
      if (itsRetainNativeGridResolution)
        setNativeGridResolution(nativeArea, nativeGridSizeX, nativeGridSizeY);

      if ((!itsUseNativeProj) && (!itsReqParams.gridResolution.empty()))
        itsUseNativeGridSize = setRequestedGridSize(**area, nativeGridSizeX, nativeGridSizeY);
    }

    bool nonNativeGrid = (!(itsUseNativeProj && itsUseNativeGridSize));

    if (!itsProjectionChecked)
    {
      if ((itsReqParams.datumShift == Datum::DatumShift::None) &&
          (nonNativeGrid || (!itsUseNativeBBox)))
      {
        // Create grid if using nonnative grid size. Use the cropped size for cropped querydata.
        //
        gridSizeX = ((itsReqParams.outputFormat == QD) && itsCropping.cropped)
                        ? itsCropping.gridSizeX
                        : itsReqGridSizeX;
        gridSizeY = ((itsReqParams.outputFormat == QD) && itsCropping.cropped)
                        ? itsCropping.gridSizeY
                        : itsReqGridSizeY;

        createGrid(**area, gridSizeX, gridSizeY, interpolation);
      }

      auto gs = (itsCropping.crop ? itsCropping.gridSizeX * itsCropping.gridSizeY
                                  : itsReqGridSizeX * itsReqGridSizeY);
      unsigned long numValues =
          itsDataParams.size() * itsDataLevels.size() * itsDataTimes.size() * gs;

      if (numValues > itsCfg.getMaxRequestDataValues())
      {
        throw Fmi::Exception(
            BCP,
            "Too much data requested (" + Fmi::to_string(numValues) + " values, max " +
                Fmi::to_string(itsCfg.getMaxRequestDataValues()) +
                "); adjust area/grid and/or number of parameters, levels and times");
      }
      else
      {
        auto logValues = itsCfg.getLogRequestDataValues();

        if ((logValues > 0) && (numValues > logValues))
          fprintf(stderr,
                  "Query for %lu (p=%lu,l=%lu,t=%lu,g=%lu) values; '%s'\n",
                  numValues,
                  itsDataParams.size(),
                  itsDataLevels.size(),
                  itsDataTimes.size(),
                  gs,
                  itsRequest.getURI().c_str());
      }

      itsProjectionChecked = true;
    }

    // Note: grid is set to nullptr or owned by the resource manager; *DO NOT DELETE*

    *grid = itsResources.getGrid();

    if ((!nonNativeGrid) && landscaping && (itsDEMMatrix.NX() == 0))
    {
      // Load dem values and water flags for the native grid
      //
      int x1 = 0, y1 = 0, x2 = 0, y2 = 0;

      if (itsCropping.cropped && (!itsCropping.cropMan))
      {
        x1 = itsCropping.bottomLeftX;
        y1 = itsCropping.bottomLeftY;
        x2 = itsCropping.topRightX;
        y2 = itsCropping.topRightY;
      }

      auto theDEM = itsGeoEngine->dem();
      auto theLandCover = itsGeoEngine->landCover();

      if (theDEM && theLandCover)
        q->loadDEMAndWaterFlags(*theDEM,
                                *theLandCover,
                                0,
                                NFmiDataMatrix<NFmiLocationCache>(),
                                itsDEMMatrix,
                                itsWaterFlagMatrix,
                                x1,
                                y1,
                                x2,
                                y2);
    }

    return nonNativeGrid;
  }
  catch (...)
  {
    throw Fmi::Exception::Trace(BCP, "Operation failed!");
  }
}

// ----------------------------------------------------------------------
/*!
 * \brief Move to next querydata parameter
 *
 */
// ----------------------------------------------------------------------

void DataStreamer::nextParam(Engine::Querydata::Q q)
{
  try
  {
    // Advance parameter and scaling iterators. Skip missing parameters

    size_t nextParamOffset = 1;

    for (itsParamIterator++; (itsParamIterator != itsDataParams.end()); itsParamIterator++)
    {
      if ((itsReqParams.outputFormat != QD) && (itsScalingIterator != itsValScaling.end()))
      {
        itsScalingIterator++;

        if (itsScalingIterator == itsValScaling.end())
          throw Fmi::Exception(BCP, "nextParam: internal: No more scaling data");
      }

      if (q->param(itsParamIterator->number()))
        break;

      nextParamOffset++;
    }

    // In-memory qd needs to be reloaded if it does not contain current parameter

    if ((itsParamIterator != itsDataParams.end()) && itsCPQ &&
        (!itsCPQ->param(itsParamIterator->number())))
      itsCPQ.reset();

    paramChanged(nextParamOffset);
  }
  catch (...)
  {
    throw Fmi::Exception::Trace(BCP, "Operation failed!");
  }
}

// ----------------------------------------------------------------------
/*!
 * \brief Get Q for in-memory querydata object containing only current parameter(s)
 *        (both U and V if true north azimuth adjustment needed)
 *
 */
// ----------------------------------------------------------------------

Engine::Querydata::Q DataStreamer::getCurrentParamQ(
    const std::list<FmiParameterName> &currentParams) const
{
  NFmiParamDescriptor paramDescriptor = makeParamDescriptor(itsQ, currentParams);
  auto srcInfo = itsQ->info();

  NFmiFastQueryInfo info(paramDescriptor,
                         srcInfo->TimeDescriptor(),
                         srcInfo->HPlaceDescriptor(),
                         srcInfo->VPlaceDescriptor(),
                         itsQ->infoVersion());

  boost::shared_ptr<NFmiQueryData> data(NFmiQueryDataUtil::CreateEmptyData(info));
  NFmiFastQueryInfo dstInfo(data.get());
  auto levelIndex = itsQ->levelIndex();

  for (dstInfo.ResetParam(); dstInfo.NextParam();)
  {
    srcInfo->Param(dstInfo.Param());

    for (dstInfo.ResetLocation(), srcInfo->ResetLocation();
         dstInfo.NextLocation() && srcInfo->NextLocation();)
    {
      for (dstInfo.ResetLevel(), srcInfo->ResetLevel();
           dstInfo.NextLevel() && srcInfo->NextLevel();)
      {
        for (dstInfo.ResetTime(), srcInfo->ResetTime(); dstInfo.NextTime() && srcInfo->NextTime();)
        {
          dstInfo.FloatValue(srcInfo->FloatValue());
        }
      }
    }
  }

  itsQ->levelIndex(levelIndex);

  std::size_t hash = 0;
  auto model = boost::make_shared<Engine::Querydata::Model>(data, hash);

  return boost::make_shared<Engine::Querydata::QImpl>(model);
}

// ----------------------------------------------------------------------
/*!
 * \brief Extract data
 *
 */
// ----------------------------------------------------------------------

void DataStreamer::extractData(string &chunk)
{
  try
  {
    // First chunk is loaded at iniatialization

    if (!itsDataChunk.empty())
    {
      chunk = itsDataChunk;
      itsDataChunk.clear();

      return;
    }

    chunk.clear();

    auto theParamsEnd = itsDataParams.end();
    auto theLevelsBegin = itsDataLevels.begin();
    auto theLevelsEnd = itsDataLevels.end();
    auto theTimesBegin = itsDataTimes.begin();
    auto theTimesEnd = itsDataTimes.end();

    // Note: for better performance looping order (param, level, time) follows the querydata
    // structure.
    //
    // Loop over the parameters.

    auto q = itsQ;

    for (; (itsParamIterator != theParamsEnd); nextParam(q),
                                               itsLevelIterator = theLevelsBegin,
                                               itsLevelIndex = 0,
                                               itsTimeIterator = theTimesBegin,
                                               itsTimeIndex = 0)
    {
      // Loop over the queried levels.

      for (; (itsLevelIterator != theLevelsEnd);
           itsLevelIterator++, itsLevelIndex++, itsTimeIterator = theTimesBegin, itsTimeIndex = 0)
      {
        // Skip times earlier than first available validtime

        auto timeInstant = itsFirstDataTime;

        while (itsTimeIterator != theTimesEnd)
        {
          timeInstant = itsTimeIterator->utc_time();

          if (timeInstant < itsFirstDataTime)
          {
            itsTimeIterator++;
            itsTimeIndex++;
          }
          else
            break;
        }

        // Skip times later than last available validtime

        if ((itsTimeIterator == theTimesEnd) || (timeInstant > itsLastDataTime))
        {
          // Next level or parameter
          //
          continue;
        }

        // Check that the requested level is available in the querydata (exact match or
        // interpolatable).

        int level = *itsLevelIterator;
        bool exactLevel;

        if (!isLevelAvailable(q, level, exactLevel))
        {
          continue;
        }

        // Inspect request parameters and get area (projection) and grid.
        // Upon first call for landscaped parameter DEM values and open water flags are obtained for
        // the grid.
        //
        // Note: The returned area is the native area or owned by resource manager; *DO NOT DELETE*.
        // Note: The returned grid is nullptr or owned by resource manager; *DO NOT DELETE*.
        //
        // Note: Grid size is set to 'itsReqGridSizeX' and 'itsReqGridSizeY' members.

        // bool landscapedParam =
        //     (isSurfaceLevel(itsLevelType) && (itsParamIterator->type() ==
        //     Parameter::Type::Landscaped));
        bool landscapedParam =
            false;  // Disable landscaping until sufficiently fast algorithm is found!
        decltype(itsDEMMatrix) noDEMValues;
        decltype(itsWaterFlagMatrix) noWaterFlags;

        const NFmiArea *area;
        NFmiGrid *grid;

        bool nonNativeGrid = getAreaAndGrid(q, !exactLevel, landscapedParam, &area, &grid);

        auto const &demValues = (landscapedParam ? itsDEMMatrix : noDEMValues);
        auto const &waterFlags = (landscapedParam ? itsWaterFlagMatrix : noWaterFlags);

        // Heigth level data with negative levels ?

        if ((itsLevelType == kFmiDepth) && (itsNativeLevelType == kFmiHeight))
          level = 0 - level;

        NFmiMetTime mt(itsTimeIterator->utc_time());

        // Set target projection geometry data (to 'itsBoundingBox' and 'dX'/'dY' members) and if
        // using gdal/proj4 projection,
        // transform target projection grid coordinates to 'itsSrcLatLons' -member to get the grid
        // values.

        coordTransform(q, area);

        if (!itsMultiFile)
        {
          if (!itsCPQ)
          {
            // Get Q for in-memory querydata object containing only current parameter.
            //
            // For wind component true north adjustment both U and V are needed.
            //
            // Note: Should check all called newbase methods actually do the fix
            // (DoWindComponentFix or whatever).

            std::list<FmiParameterName> currentParams;

            auto id = q->parameterName();
            currentParams.push_back(id);

            if (q->isRelativeUV() && ((id == kFmiWindUMS) || (id == kFmiWindVMS)))
            {
              FmiParameterName id2 = ((id == kFmiWindUMS) ? kFmiWindVMS : kFmiWindUMS);
              if (q->param(id2))
                currentParams.push_back(id2);

              // No need to reset param (to 'id') here, will be set by call to getCurrentParamQ
            }

            itsCPQ = getCurrentParamQ(currentParams);
          }

          // Set level index from main data, time index gets set (or is not used) below

          itsCPQ->levelIndex(itsQ->levelIndex());
          q = itsCPQ;
        }

        if (itsReqParams.datumShift == Datum::DatumShift::None)
        {
          // Using newbase projection.
          //
          if (exactLevel)
          {
            bool timeInterpolation = (!q->time(mt));

            if (timeInterpolation || nonNativeGrid)
            {
              if (nonNativeGrid)
                cachedProjGridValues(q,
                                     *grid,
                                     timeInterpolation ? &mt : nullptr,
                                     landscapedParam ? &itsDEMMatrix : nullptr,
                                     landscapedParam ? &itsWaterFlagMatrix : nullptr);
              else
              {
                // Must manually crop the data if bounding was given
                // ('cropMan' was not set by the call to getAreaAndGrid())
                //
                itsCropping.cropMan = itsCropping.crop;
                itsGridValues = q->values(mt, demValues, waterFlags);
              }
            }
            else
            {
              if (itsCropping.cropped && (!itsCropping.cropMan))
                itsGridValues = q->croppedValues(itsCropping.bottomLeftX,
                                                 itsCropping.bottomLeftY,
                                                 itsCropping.topRightX,
                                                 itsCropping.topRightY,
                                                 demValues,
                                                 waterFlags);
              else
                itsGridValues = q->values(demValues, waterFlags);
            }
          }
          else if (nonNativeGrid)
            itsGridValues = q->pressureValues(*grid, mt, level, q->isRelativeUV());
          else
            itsGridValues = q->pressureValues(mt, level);
        }
        else
          // Using gdal/proj4 projection.
          //
          itsGridValues = q->values(itsSrcLatLons, mt, exactLevel ? kFloatMissing : level);

        // Load the data chunk from 'itsGridValues'.
        //
        // Note: With querydata and netcdf output the data is taken (and buffered) from the
        // 'itsGridValues' member
        // instead of 'chunk' by the upper level (e.g. the format specific getChunk() method).

        if ((itsGridValues.NX() == 0) || (itsGridValues.NY() == 0))
          throw Fmi::Exception(BCP,
                                 "Extract data: internal: Query returned no data for producer '" +
                                     itsReqParams.producer + "'");

        getDataChunk(q, area, grid, level, mt, itsGridValues, chunk);

        // Move to next time instant

        itsTimeIterator++;
        itsTimeIndex++;

        return;
      }  // for queried levels
    }    // for parameters

    // No more data
  }
  catch (...)
  {
    throw Fmi::Exception::Trace(BCP, "Operation failed!");
  }
}

void DataStreamer::resetDataSet(bool getFirstChunk)
{
  itsLevelIterator = itsDataLevels.begin();
  itsParamIterator = itsDataParams.begin();
  itsTimeIterator = itsDataTimes.begin();
  itsScalingIterator = itsValScaling.begin();

  itsTimeIndex = itsLevelIndex = 0;
  itsQ->resetTime();

  itsMultiFile = itsQEngine->getProducerConfig(itsReqParams.producer).ismultifile;

  itsDataChunk.clear();

  if (getFirstChunk)
  {
    extractData(itsDataChunk);
  }
}

void DataStreamer::setEngines(const Engine::Querydata::Engine *theQEngine,
                              const Engine::Geonames::Engine *theGeoEngine)
{
  itsQEngine = theQEngine;
  itsGeoEngine = theGeoEngine;
}

}  // namespace Download
}  // namespace Plugin
}  // namespace SmartMet<|MERGE_RESOLUTION|>--- conflicted
+++ resolved
@@ -20,21 +20,14 @@
 #include <newbase/NFmiQueryData.h>
 #include <newbase/NFmiQueryDataUtil.h>
 #include <newbase/NFmiTimeList.h>
-<<<<<<< HEAD
-#include <spine/Exception.h>
-=======
-
 #include <gis/DEM.h>
 #include <gis/LandCover.h>
-
 #include <boost/date_time/gregorian/gregorian.hpp>
 #include <boost/date_time/posix_time/posix_time.hpp>
 #include <boost/foreach.hpp>
 #include <macgyver/StringConversion.h>
 #include <macgyver/Exception.h>
 #include <string>
-
->>>>>>> 9f05f373
 #include <sys/types.h>
 #include <string>
 #include <unistd.h>
@@ -54,379 +47,6 @@
 {
 namespace Download
 {
-<<<<<<< HEAD
-=======
-// Extern
-template <typename T>
-boost::optional<vector<pair<T, T>>> nPairsOfValues(string &pvs, const char *param, size_t nPairs);
-
-ResMgr::ResMgr() : area(), grid(), spatialReferences(), transformations(), geometrySRS(nullptr) {}
-
-ResMgr::~ResMgr()
-{
-  // Delete coordinate transformations
-  //
-  BOOST_FOREACH (OGRCoordinateTransformation *ct, transformations)
-  {
-    OGRCoordinateTransformation::DestroyCT(ct);
-  }
-  
-  // Delete cloned srs:s
-  //
-  // Note: If geometrySRS is nonnull, the object pointed by it gets deleted too
-  //
-  BOOST_FOREACH (OGRSpatialReference *srs, spatialReferences)
-  {
-    OGRSpatialReference::DestroySpatialReference(srs);
-  }
-}
-
-// ----------------------------------------------------------------------
-/*!
- * \brief Create area with given projection string
- */
-// ----------------------------------------------------------------------
-
-void ResMgr::createArea(string &projection)
-{
-  try
-  {
-    area = NFmiAreaFactory::Create(projection);
-
-    if (!area.get())
-      throw Fmi::Exception(BCP, "Could not create projection '" + projection + "'");
-  }
-  catch (...)
-  {
-    throw Fmi::Exception::Trace(BCP, "Operation failed!");
-  }
-}
-
-// ----------------------------------------------------------------------
-/*!
- * \brief Get current projected area object
- */
-// ----------------------------------------------------------------------
-
-const NFmiArea *ResMgr::getArea()
-{
-  try
-  {
-    return area.get();
-  }
-  catch (...)
-  {
-    throw Fmi::Exception::Trace(BCP, "Operation failed!");
-  }
-}
-// ----------------------------------------------------------------------
-/*!
- * \brief (Re)create grid
- */
-// ----------------------------------------------------------------------
-
-void ResMgr::createGrid(const NFmiArea &a, size_t gridSizeX, size_t gridSizeY)
-{
-  try
-  {
-    grid.reset(new NFmiGrid(&a, gridSizeX, gridSizeY));
-
-    if (!grid.get())
-      throw Fmi::Exception(BCP, "Internal: could not create grid");
-  }
-  catch (...)
-  {
-    throw Fmi::Exception::Trace(BCP, "Operation failed!");
-  }
-}
-
-// ----------------------------------------------------------------------
-/*!
- * \brief Check if suitable grid exists
- */
-// ----------------------------------------------------------------------
-
-bool ResMgr::hasGrid(const NFmiArea &a, size_t gridSizeX, size_t gridSizeY)
-{
-  try
-  {
-    NFmiGrid *g = grid.get();
-    const NFmiArea *ga = (g ? g->Area() : nullptr);
-
-    if (!(ga && (ga->ClassId() == a.ClassId()) && (g->XNumber() == gridSizeX) &&
-          (g->YNumber() == gridSizeY)))
-    {
-      return false;
-    }
-
-    return true;
-  }
-  catch (...)
-  {
-    throw Fmi::Exception::Trace(BCP, "Operation failed!");
-  }
-}
-
-// ----------------------------------------------------------------------
-/*!
- * \brief Return current grid if it (exists and) matches the area and
- * 	    gridsize given. Otherwise the grid is (re)created.
- */
-// ----------------------------------------------------------------------
-
-NFmiGrid *ResMgr::getGrid(const NFmiArea &a, size_t gridSizeX, size_t gridSizeY)
-{
-  try
-  {
-    if (!hasGrid(a, gridSizeX, gridSizeY))
-      createGrid(a, gridSizeX, gridSizeY);
-
-    return grid.get();
-  }
-  catch (...)
-  {
-    throw Fmi::Exception::Trace(BCP, "Operation failed!");
-  }
-}
-
-// ----------------------------------------------------------------------
-/*!
- * \brief Clone spatial reference
- */
-// ----------------------------------------------------------------------
-
-OGRSpatialReference *ResMgr::cloneCS(const OGRSpatialReference &SRS)
-{
-  try
-  {
-    OGRSpatialReference *srs = SRS.Clone();
-
-    if (srs)
-      spatialReferences.push_back(srs);
-
-    return srs;
-  }
-  catch (...)
-  {
-    throw Fmi::Exception::Trace(BCP, "Operation failed!");
-  }
-}
-
-// ----------------------------------------------------------------------
-/*!
- * \brief Clone geographic spatial reference
- */
-// ----------------------------------------------------------------------
-
-OGRSpatialReference *ResMgr::cloneGeogCS(const OGRSpatialReference &SRS)
-{
-  try
-  {
-    OGRSpatialReference *srs = SRS.CloneGeogCS();
-
-    if (srs)
-      spatialReferences.push_back(srs);
-
-    return srs;
-  }
-  catch (...)
-  {
-    throw Fmi::Exception::Trace(BCP, "Operation failed!");
-  }
-}
-
-// ----------------------------------------------------------------------
-/*!
- * \brief Get coordinate transformation
- */
-// ----------------------------------------------------------------------
-
-OGRCoordinateTransformation *ResMgr::getCoordinateTransformation(OGRSpatialReference *fromSRS,
-                                                                 OGRSpatialReference *toSRS,
-                                                                 bool isGeometrySRS)
-{
-  try
-  {
-    OGRCoordinateTransformation *ct = OGRCreateCoordinateTransformation(fromSRS, toSRS);
-
-    if (ct)
-    {
-      // Store the target srs if output geometry will be set from it (instead of using qd's area)
-      //
-      if (isGeometrySRS)
-      {
-        if (!(geometrySRS = toSRS->Clone()))
-          throw Fmi::Exception(BCP,
-                                 "getCoordinateTransformation: OGRSpatialReference cloning failed");
-        else
-          spatialReferences.push_back(geometrySRS);
-      }
-
-      transformations.push_back(ct);
-    }
-
-    return ct;
-  }
-  catch (...)
-  {
-    throw Fmi::Exception::Trace(BCP, "Operation failed!");
-  }
-}
-
-// ----------------------------------------------------------------------
-/*!
- * \brief Utility routines for testing querydata's level type
- */
-// ----------------------------------------------------------------------
-
-bool isSurfaceLevel(FmiLevelType levelType)
-{
-  return ((levelType == kFmiGroundSurface) || (levelType == kFmiAnyLevelType));
-}
-
-bool isPressureLevel(FmiLevelType levelType)
-{
-  return (levelType == kFmiPressureLevel);
-}
-
-bool isHybridLevel(FmiLevelType levelType)
-{
-  return (levelType == kFmiHybridLevel);
-}
-
-bool isHeightOrDepthLevel(FmiLevelType levelType)
-{
-  return ((levelType == kFmiHeight) || (levelType == kFmiDepth));
-}
-
-bool isHeightLevel(FmiLevelType levelType, int levelValue)
-{
-  return ((levelType == kFmiHeight) && (levelValue >= 0));
-}
-
-bool isDepthLevel(FmiLevelType levelType, int levelValue)
-{
-  return (((levelType == kFmiHeight) && (levelValue < 0)) || (levelType == kFmiDepth));
-}
-
-// ----------------------------------------------------------------------
-/*!
- * \brief Utility routine for getting querydata's level type
- */
-// ----------------------------------------------------------------------
-
-static FmiLevelType getLevelTypeFromData(Engine::Querydata::Q q,
-                                         const string &producer,
-                                         FmiLevelType &nativeLevelType,
-                                         bool &positiveLevels)
-{
-  try
-  {
-    q->firstLevel();
-
-    // BUG: Onko bugi kun on auto mukana??
-    auto levelType = nativeLevelType = q->levelType();
-
-    if ((!isSurfaceLevel(levelType)) && (!isHybridLevel(levelType)) &&
-        (!isPressureLevel(levelType)) && (!isHeightOrDepthLevel(levelType)))
-    {
-      throw Fmi::Exception(BCP,
-                             "Internal: Unrecognized level type '" +
-                                 boost::lexical_cast<string>(levelType) + "' for producer '" +
-                                 producer + "'");
-    }
-
-    positiveLevels = true;
-
-    if (isHeightOrDepthLevel(levelType))
-    {
-      // Height level data with negative levels is returned as kFmiDepth; check the second level
-      // (first might be 0).
-      //
-      if (!q->nextLevel())
-        q->firstLevel();
-
-      if (q->levelValue() < 0)
-      {
-        levelType = kFmiDepth;
-        positiveLevels = false;
-      }
-    }
-
-    return levelType;
-  }
-  catch (...)
-  {
-    throw Fmi::Exception::Trace(BCP, "Operation failed!");
-  }
-}
-
-// ----------------------------------------------------------------------
-/*!
- * \brief Utility routine for testing querydata's level order
- */
-// ----------------------------------------------------------------------
-
-static bool areLevelValuesInIncreasingOrder(Engine::Querydata::Q q)
-{
-  try
-  {
-    q->firstLevel();
-
-    if (isSurfaceLevel(q->levelType()))
-      return true;
-
-    double firstLevel = q->levelValue();
-
-    if (!q->nextLevel())
-      return true;
-
-    double secondLevel = q->levelValue();
-
-    // Note: Height level data can have negative levels.
-
-    return (fabs(secondLevel) > fabs(firstLevel));
-  }
-  catch (...)
-  {
-    throw Fmi::Exception::Trace(BCP, "Operation failed!");
-  }
-}
-
-// ----------------------------------------------------------------------
-/*!
- * \brief Utility routine for getting projection parameter's value from srs
- */
-// ----------------------------------------------------------------------
-
-double getProjParam(const OGRSpatialReference &srs,
-                    const char *param,
-                    bool ignoreErr,
-                    double defaultValue)
-{
-  try
-  {
-    OGRErr err;
-
-    double v = srs.GetNormProjParm(param, defaultValue, &err);
-
-    if (err != OGRERR_NONE)
-    {
-      if (ignoreErr)
-        return defaultValue;
-      else
-        throw Fmi::Exception(BCP, string("Getting projection parameter '") + param + "' failed");
-    }
-
-    return v;
-  }
-  catch (...)
-  {
-    throw Fmi::Exception::Trace(BCP, "Operation failed!");
-  }
-}
-
->>>>>>> 9f05f373
 // ----------------------------------------------------------------------
 /*!
  * \brief Chunked data streaming
@@ -443,17 +63,13 @@
       itsChunkLength(maxChunkLengthInBytes),
       itsMaxMsgChunks(maxMsgChunks)
 {
-<<<<<<< HEAD
-=======
-  try
-  {
-    cropping.crop = cropping.cropped = false;
-  }
-  catch (...)
-  {
-    throw Fmi::Exception::Trace(BCP, "Operation failed!");
-  }
->>>>>>> 9f05f373
+  try
+  {
+  }
+  catch (...)
+  {
+    throw Fmi::Exception::Trace(BCP, "Operation failed!");
+  }
 }
 
 DataStreamer::~DataStreamer() {}
@@ -833,7 +449,7 @@
     std::vector<std::string> parts;
     boost::algorithm::split(parts, bbox, boost::algorithm::is_any_of(","));
     if (parts.size() != 4)
-      throw Spine::Exception(BCP, "bbox must contain four comma separated values");
+      throw Fmi::Exception(BCP, "bbox must contain four comma separated values");
 
     NFmiPoint bottomLeft{std::stod(parts[0]), std::stod(parts[1])};
     NFmiPoint topRight{std::stod(parts[2]), std::stod(parts[3])};
@@ -841,7 +457,7 @@
   }
   catch (...)
   {
-    throw Spine::Exception::Trace(BCP, "Failed to parse bbox '" + bbox + "'");
+    throw Fmi::Exception::Trace(BCP, "Failed to parse bbox '" + bbox + "'");
   }
 }
 
@@ -926,41 +542,7 @@
 #endif
       }
 
-<<<<<<< HEAD
     itsRegBoundingBox = BBoxCorners{NFmiPoint(blLon, blLat), NFmiPoint(trLon, trLat)};
-=======
-    itsRegBoundingBox = BBoxCorners();
-
-    (*itsRegBoundingBox).bottomLeft = NFmiPoint(blLon, blLat);
-    (*itsRegBoundingBox).topRight = NFmiPoint(trLon, trLat);
-  }
-  catch (...)
-  {
-    throw Fmi::Exception::Trace(BCP, "Operation failed!");
-  }
-}
-
-// ----------------------------------------------------------------------
-/*!
- * \brief Get (regular) latlon bbox string.
- *
- */
-// ----------------------------------------------------------------------
-
-string DataStreamer::getRegLLBBoxStr(Engine::Querydata::Q q)
-{
-  try
-  {
-    if (!itsRegBoundingBox)
-      getRegLLBBox(q);
-
-    ostringstream os;
-    os << fixed << setprecision(8) << (*itsRegBoundingBox).bottomLeft.X() << ","
-       << (*itsRegBoundingBox).bottomLeft.Y() << "," << (*itsRegBoundingBox).topRight.X() << ","
-       << (*itsRegBoundingBox).topRight.Y();
-
-    return os.str();
->>>>>>> 9f05f373
   }
   catch (...)
   {
@@ -1074,14 +656,9 @@
           fabs(ceil(area.WorldXYHeight() / ((*itsReqParams.gridResolutionXY)[0].second * 1000))));
 
       if ((gridSizeX <= 1) || (gridSizeY <= 1))
-<<<<<<< HEAD
-        throw Spine::Exception(BCP, "Invalid gridsize for producer '" + itsReqParams.producer + "'")
+        throw Fmi::Exception(BCP, "Invalid gridsize for producer '" + itsReqParams.producer + "'")
             .addParameter("xsize", Fmi::to_string(gridSizeX))
             .addParameter("ysize", Fmi::to_string(gridSizeY));
-=======
-        throw Fmi::Exception(BCP,
-                               "Invalid gridsize for producer '" + itsReqParams.producer + "'");
->>>>>>> 9f05f373
 
       // Must use constant grid size for querydata output; set calculated absolute gridsize
 
@@ -1122,35 +699,6 @@
 
 // ----------------------------------------------------------------------
 /*!
-<<<<<<< HEAD
-=======
- * \brief Get projection string for gridcenter bounding.
- *
- */
-// ----------------------------------------------------------------------
-
-std::string DataStreamer::getGridCenterBBoxStr(bool useNativeProj, const NFmiGrid &grid) const
-{
-  try
-  {
-    ostringstream os;
-
-    os << fixed << setprecision(8) << (*itsReqParams.gridCenterLL)[0].first << ","
-       << (*itsReqParams.gridCenterLL)[0].second << ",1/"
-       << (useNativeProj ? grid.Area()->WorldXYAspectRatio() : 1.0) << "|"
-       << (*itsReqParams.gridCenterLL)[1].first << "," << (*itsReqParams.gridCenterLL)[1].second;
-
-    return os.str();
-  }
-  catch (...)
-  {
-    throw Fmi::Exception::Trace(BCP, "Operation failed!");
-  }
-}
-
-// ----------------------------------------------------------------------
-/*!
->>>>>>> 9f05f373
  * \brief Set native grid resolution.
  *
  */
@@ -1200,16 +748,9 @@
     {
       const auto &gridcenter = *itsReqParams.gridCenterLL;
 
-<<<<<<< HEAD
       NFmiPoint center(gridcenter[0].first, gridcenter[0].second);
       auto width = gridcenter[1].first;  // kilometers
       auto height = gridcenter[1].second;
-=======
-      boost::shared_ptr<NFmiArea> a = NFmiAreaFactory::Create(projection);
-      NFmiArea *area = a.get();
-      if (!area)
-        throw Fmi::Exception(BCP, "Could not create projection '" + projection + "'");
->>>>>>> 9f05f373
 
       boost::shared_ptr<NFmiArea> area(NFmiArea::CreateFromCenter(
           itsReqParams.projection, "FMI", center, 2 * 1000 * width, 2 * 1000 * height));
@@ -1232,7 +773,6 @@
 #else
     NFmiPoint xy1 = grid.LatLonToGrid(bl);
     NFmiPoint xy2 = grid.LatLonToGrid(tr);
-<<<<<<< HEAD
 #endif
 
     itsCropping.bottomLeftX = boost::numeric_cast<int>(floor(xy1.X()));
@@ -1251,27 +791,7 @@
 
     if ((itsCropping.bottomLeftX >= itsCropping.topRightX) ||
         (itsCropping.bottomLeftY >= itsCropping.topRightY))
-      throw Spine::Exception(BCP, "Bounding box does not intersect the grid").disableStackTrace();
-=======
-
-    cropping.bottomLeftX = boost::numeric_cast<int>(floor(xy1.X()));
-    cropping.bottomLeftY = boost::numeric_cast<int>(floor(xy1.Y()));
-    cropping.topRightX = boost::numeric_cast<int>(ceil(xy2.X()));
-    cropping.topRightY = boost::numeric_cast<int>(ceil(xy2.Y()));
-
-    if (cropping.bottomLeftX < 0)
-      cropping.bottomLeftX = 0;
-    if (cropping.bottomLeftY < 0)
-      cropping.bottomLeftY = 0;
-    if (cropping.topRightX >= (int)grid.XNumber())
-      cropping.topRightX = grid.XNumber() - 1;
-    if (cropping.topRightY >= (int)grid.YNumber())
-      cropping.topRightY = grid.YNumber() - 1;
-
-    if ((cropping.bottomLeftX >= cropping.topRightX) ||
-        (cropping.bottomLeftY >= cropping.topRightY))
       throw Fmi::Exception(BCP, "Bounding box does not intersect the grid").disableStackTrace();
->>>>>>> 9f05f373
 
     itsCropping.gridSizeX = ((itsCropping.topRightX - itsCropping.bottomLeftX) + 1);
     itsCropping.gridSizeY = ((itsCropping.topRightY - itsCropping.bottomLeftY) + 1);
@@ -1383,13 +903,8 @@
 
     // qd projected (or latlon/geographic) cs
 
-<<<<<<< HEAD
     if ((err = qdProjectedSrs.SetFromUserInput(area->ProjStr().c_str())) != OGRERR_NONE)
-      throw Spine::Exception(BCP,
-=======
-    if ((err = qdProjectedSrs.SetFromUserInput(area->WKT().c_str())) != OGRERR_NONE)
       throw Fmi::Exception(BCP,
->>>>>>> 9f05f373
                              "transform: srs.Set(WKT) error " + boost::lexical_cast<string>(err));
 
     // qd geographic cs
@@ -1435,15 +950,9 @@
       // qd projection
       //
       if (!(wgs84PrSrsPtr = (Datum::isDatumShiftToWGS84(itsReqParams.datumShift)
-<<<<<<< HEAD
                                  ? itsResources.cloneCS(qdProjectedSrs)
                                  : itsResources.cloneGeogCS(qdProjectedSrs))))
-        throw Spine::Exception(BCP, "transform: qdsrs.clone() failed");
-=======
-                                 ? itsResMgr.cloneCS(qdProjectedSrs)
-                                 : itsResMgr.cloneGeogCS(qdProjectedSrs))))
         throw Fmi::Exception(BCP, "transform: qdsrs.clone() failed");
->>>>>>> 9f05f373
     }
 
     // If selected set wgs84 geographic output cs
@@ -1461,13 +970,8 @@
         itsReqParams.areaClassId =
             getProjectionType(itsReqParams, wgs84PrSrsPtr->GetAttrValue("PROJECTION"));
 
-<<<<<<< HEAD
       if (!(wgs84LLSrsPtr = itsResources.cloneGeogCS(*wgs84PrSrsPtr)))
-        throw Spine::Exception(BCP, "transform: wgs84.cloneGeogCS() failed");
-=======
-      if (!(wgs84LLSrsPtr = itsResMgr.cloneGeogCS(*wgs84PrSrsPtr)))
         throw Fmi::Exception(BCP, "transform: wgs84.cloneGeogCS() failed");
->>>>>>> 9f05f373
     }
     else if (itsReqParams.projType == P_Epsg)
     {
@@ -1529,13 +1033,8 @@
 
     OGRCoordinateTransformation *wgs84Pr2LLct = nullptr;
     if ((!wgs84ProjLL) &&
-<<<<<<< HEAD
         (!(wgs84Pr2LLct = itsResources.getCoordinateTransformation(wgs84PrSrsPtr, wgs84LLSrsPtr))))
-      throw Spine::Exception(BCP,
-=======
-        (!(wgs84Pr2LLct = itsResMgr.getCoordinateTransformation(wgs84PrSrsPtr, wgs84LLSrsPtr))))
       throw Fmi::Exception(BCP,
->>>>>>> 9f05f373
                              "transform: OGRCreateCoordinateTransformation(wgs84,wgs84) failed");
 
     itsSrcLatLons = Fmi::CoordinateMatrix(itsReqGridSizeX, itsReqGridSizeY);
@@ -2228,18 +1727,11 @@
 
       if ((itsReqParams.areaClassId == A_RotLatLon) ||
           ((itsReqParams.areaClassId == A_Native) && (nativeClassId == kNFmiRotatedLatLonArea)))
-<<<<<<< HEAD
-        throw Spine::Exception(BCP, "Rotated latlon not supported when using gdal transformation");
+        throw Fmi::Exception(BCP, "Rotated latlon not supported when using gdal transformation");
 
       if ((itsReqParams.areaClassId == A_Mercator) ||
           ((itsReqParams.areaClassId == A_Native) && (nativeClassId == kNFmiMercatorArea)))
-        throw Spine::Exception(BCP, "Mercator not supported when using gdal transformation");
-=======
-        throw Fmi::Exception(BCP, "Rotated latlon not supported when using gdal transformation");
-      else if ((itsReqParams.areaClassId == A_Mercator) ||
-               ((itsReqParams.areaClassId == A_Native) && (nativeClassId == kNFmiMercatorArea)))
         throw Fmi::Exception(BCP, "Mercator not supported when using gdal transformation");
->>>>>>> 9f05f373
 
       return;
     }
@@ -2309,7 +1801,6 @@
       // Set itsRetainNativeGridResolution to retain native gridresolution if projecting to
       // latlon.
 
-<<<<<<< HEAD
       getRegLLBBox(q);
 
       if (itsReqParams.projType == P_LatLon)
@@ -2348,14 +1839,6 @@
         getRegLLBBox(q);
         itsResources.createArea(
             projStr, itsRegBoundingBox->bottomLeft, itsRegBoundingBox->topRight);
-=======
-          cropping.crop |= (itsUseNativeProj && (!itsUseNativeBBox) && itsUseNativeGridSize);
-        }
-        else
-          throw Fmi::Exception(BCP,
-                                 "Unrecognized projection '" + projection + "' for producer '" +
-                                     itsReqParams.producer + "'");
->>>>>>> 9f05f373
       }
     }
 
