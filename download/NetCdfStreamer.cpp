// ======================================================================
/*!
 * \brief SmartMet download service plugin; netcdf streaming
 */
// ======================================================================

#include "NetCdfStreamer.h"
#include <boost/date_time/gregorian/gregorian.hpp>
#include <boost/date_time/posix_time/posix_time.hpp>
#include <boost/foreach.hpp>
#include <boost/format.hpp>
#include <macgyver/StringConversion.h>
#include <newbase/NFmiMetTime.h>
#include <newbase/NFmiQueryData.h>
#include <spine/Exception.h>

using namespace std;

using namespace boost::gregorian;
using namespace boost::posix_time;

namespace SmartMet
{
namespace Plugin
{
namespace Download
{
NetCdfStreamer::NetCdfStreamer(const Spine::HTTP::Request &req,
                               const Config &config,
                               const Producer &producer)
    : DataStreamer(req, config, producer),
<<<<<<< HEAD
      itsError(NcError::verbose_nonfatal),
      itsFilename(config.getTempDirectory() + "/dls_" + boost::lexical_cast<string>((int)getpid()) +
                  "_" + boost::lexical_cast<string>(boost::this_thread::get_id())),
      itsFile(itsFilename.c_str(), NcFile::Replace, nullptr, 0, NcFile::Netcdf4Classic),
      itsLoadedFlag(false)
=======
      ncError(NcError::verbose_nonfatal),
      file(config.getTempDirectory() + "/dls_" + boost::lexical_cast<string>((int)getpid()) + "_" +
           boost::lexical_cast<string>(boost::this_thread::get_id())),
      isLoaded(false)
>>>>>>> a4dfb351
{
}

NetCdfStreamer::~NetCdfStreamer()
{
<<<<<<< HEAD
  if (itsStream.is_open())
    itsStream.close();

  unlink(itsFilename.c_str());
=======
  if (ioStream.is_open())
    ioStream.close();

  unlink(file.c_str());
>>>>>>> a4dfb351
}

void NetCdfStreamer::requireNcFile()
{
  // Require a started NetCDF file
  if (ncFile)
    return;

  ncFile.reset(new NcFile(file.c_str(), NcFile::Replace, nullptr, 0, NcFile::Netcdf4Classic));
}

// ----------------------------------------------------------------------
/*!
 * \brief Get next chunk of data. Called from SmartMet server code
 *
 */
// ----------------------------------------------------------------------

std::string NetCdfStreamer::getChunk()
{
  try
  {
    try
    {
      string chunk;

      if (!itsDoneFlag)
      {
        if (!itsLoadedFlag)
        {
          // The data is first loaded into a netcdf file (memory mapped filesystem assumed).
          //
          // Note: the data is loaded from 'itsGridValues'; 'chunk' serves only as 'end of data'
          // indicator.
          //
          do
          {
            extractData(chunk);

            if (chunk.empty())
              itsLoadedFlag = true;
            else
              storeParamValues();
          } while (!itsLoadedFlag);

          // Then outputting the file/data in chunks

<<<<<<< HEAD
          itsFile.close();
=======
          requireNcFile();
          ncFile->close();
>>>>>>> a4dfb351

          itsStream.open(itsFilename, ifstream::in | ifstream::binary);

          if (!itsStream)
            throw Spine::Exception(BCP, "Unable to open file stream");
        }

        if (!itsStream.eof())
        {
          std::unique_ptr<char[]> mesg(new char[itsChunkLength]);

          itsStream.read(mesg.get(), itsChunkLength);
          streamsize mesg_len = itsStream.gcount();

          if (mesg_len > 0)
            chunk = string(mesg.get(), mesg_len);
        }

        if (chunk.empty())
          itsDoneFlag = true;
      }

      if (itsDoneFlag)
        setStatus(ContentStreamer::StreamerStatus::EXIT_OK);

      return chunk;
    }
    catch (...)
    {
      Spine::Exception exception(BCP, "Request processing exception!", nullptr);
      exception.addParameter("URI", itsRequest.getURI());

      std::cerr << exception.getStackTrace();
    }

    setStatus(ContentStreamer::StreamerStatus::EXIT_ERROR);

    itsDoneFlag = true;
    return "";
  }
  catch (...)
  {
    throw Spine::Exception::Trace(BCP, "Operation failed!");
  }
}

void dimDeleter(NcDim * /* dim */) {}

// ----------------------------------------------------------------------
/*!
 * \brief Add dimension.
 *
 *    Note: Dimensions are owned by the netcdf file object
 */
// ----------------------------------------------------------------------

boost::shared_ptr<NcDim> NetCdfStreamer::addDimension(string dimName, long dimSize)
{
  try
  {
<<<<<<< HEAD
    auto dim = boost::shared_ptr<NcDim>(itsFile.add_dim(dimName.c_str(), dimSize), dimDeleter);
=======
    requireNcFile();
    auto dim = boost::shared_ptr<NcDim>(ncFile->add_dim(dimName.c_str(), dimSize), dimDeleter);
>>>>>>> a4dfb351

    if (dim)
      return dim;

    throw Spine::Exception(BCP, "Failed to add dimension ('" + dimName + "')");
  }
  catch (...)
  {
    throw Spine::Exception::Trace(BCP, "Operation failed!");
  }
}

void varDeleter(NcVar * /* var */) {}

// ----------------------------------------------------------------------
/*!
 * \brief Add variable
 *
 *    Note: Variables are owned by the netcdf file object
 */
// ----------------------------------------------------------------------

boost::shared_ptr<NcVar> NetCdfStreamer::addVariable(
    string varName, NcType dataType, NcDim *dim1, NcDim *dim2, NcDim *dim3, NcDim *dim4)
{
  try
  {
    requireNcFile();
    auto var = boost::shared_ptr<NcVar>(
<<<<<<< HEAD
        itsFile.add_var(varName.c_str(), dataType, dim1, dim2, dim3, dim4), varDeleter);
=======
        ncFile->add_var(varName.c_str(), dataType, dim1, dim2, dim3, dim4), varDeleter);
>>>>>>> a4dfb351

    if (var)
      return var;

    throw Spine::Exception(BCP, "Failed to add variable ('" + varName + "')");
  }
  catch (...)
  {
    throw Spine::Exception::Trace(BCP, "Operation failed!");
  }
}

// ----------------------------------------------------------------------
/*!
 * \brief Add coordinate variable
 *
 */
// ----------------------------------------------------------------------

boost::shared_ptr<NcVar> NetCdfStreamer::addCoordVariable(string dimName,
                                                          long dimSize,
                                                          NcType dataType,
                                                          string stdName,
                                                          string unit,
                                                          string axisType,
                                                          boost::shared_ptr<NcDim> &dim)
{
  try
  {
    dim = addDimension(dimName, dimSize);

    auto var = addVariable(dimName, dataType, &(*dim));
    addAttribute(&(*var), "standard_name", stdName.c_str());
    addAttribute(&(*var), "units", unit.c_str());

    if (!axisType.empty())
      addAttribute(&(*var), "axis", axisType.c_str());

    return var;
  }
  catch (...)
  {
    throw Spine::Exception::Trace(BCP, "Operation failed!");
  }
}

// ----------------------------------------------------------------------
/*!
 * \brief Add attribute
 *
 */
// ----------------------------------------------------------------------

template <typename T1, typename T2>
void NetCdfStreamer::addAttribute(T1 resource, string attrName, T2 attrValue)
{
  try
  {
    if (!((resource)->add_att(attrName.c_str(), attrValue)))
      throw Spine::Exception(BCP, "Failed to add attribute ('" + attrName + "')");
  }
  catch (...)
  {
    throw Spine::Exception::Trace(BCP, "Operation failed!");
  }
}

// ----------------------------------------------------------------------
/*!
 * \brief Get time offset as number of timesteps of given length
 *
 */
// ----------------------------------------------------------------------

int getTimeOffset(const ptime &t1, const ptime t2, long timeStep)
{
  try
  {
    if (timeStep < DataStreamer::minutesInDay)
    {
      time_duration td(t1 - t2);

      if ((timeStep < 60) || (timeStep % 60))
        return (td.hours() * 60) + td.minutes();

      return ((td.hours() * 60) + td.minutes()) / 60;
    }
    else if (timeStep == DataStreamer::minutesInDay)
    {
      date_duration dd(t1.date() - t2.date());
      return dd.days();
    }
    else if (timeStep == DataStreamer::minutesInMonth)
    {
      date d1(t1.date()), d2(t2.date());
      return (12 * (d1.year() - d2.year())) + (d1.month() - d2.month());
    }
    else if (timeStep == DataStreamer::minutesInYear)
    {
      return t1.date().year() - t2.date().year();
    }

    throw Spine::Exception(BCP,
                           "Invalid time step length " + boost::lexical_cast<string>(timeStep));
  }
  catch (...)
  {
    throw Spine::Exception::Trace(BCP, "Operation failed!");
  }
}

// ----------------------------------------------------------------------
/*!
 * \brief Add time dimension
 *
 */
// ----------------------------------------------------------------------

void NetCdfStreamer::addTimeDimension()
{
  try
  {
    // Determine time unit.
    //
    // Supported units are minutes, hours, days, months and years ('common_years').
    //
    // Note: NetCDF Climate and Forecast (CF) Metadata Conventions (Version 1.6, 5 December, 2011):
    //
    // 		 "We recommend that the unit year be used with caution. The Udunits package defines
    // a
    // year to be exactly
    //		  365.242198781 days (the interval between 2 successive passages of the sun through
    // vernal equinox).
    //		  It is not a calendar year. Udunits includes the following definitions for years: a
    // common_year is 365 days,
    // 		  a leap_year is 366 days, a Julian_year is 365.25 days, and a Gregorian_year is
    // 365.2425
    // days.
    //		  For similar reasons the unit month, which is defined in udunits.dat to be exactly
    // year/12, should also be used with caution."

    string timeUnit;
    long timeStep = ((itsReqParams.timeStep > 0) ? itsReqParams.timeStep : itsDataTimeStep);

    if ((timeStep == 60) || ((timeStep > 0) && (timeStep < minutesInDay) && ((timeStep % 60) == 0)))
      timeUnit = "hours";
    else if (timeStep == minutesInDay)
      timeUnit = "days";
    else if (timeStep == minutesInMonth)
      timeUnit = "months";
    else if (timeStep == minutesInYear)
      timeUnit = "common_years";
    else if ((timeStep > 0) && (timeStep < minutesInDay))
    {
      timeUnit = "minutes";
      timeStep = 1;
    }
    else
      throw Spine::Exception(BCP,
                             "Invalid data timestep " + boost::lexical_cast<string>(timeStep) +
                                 " for producer '" + itsReqParams.producer + "'");

    Spine::TimeSeriesGenerator::LocalTimeList::const_iterator timeIter = itsDataTimes.begin();
    ptime startTime = itsDataTimes.front().utc_time();
    size_t timeSize = 0;
    int times[itsDataTimes.size()];

    for (; (timeIter != itsDataTimes.end()); timeIter++, timeSize++)
    {
      long period = getTimeOffset(timeIter->utc_time(), startTime, timeStep);

      if ((timeSize > 0) && (times[timeSize - 1] >= period))
        throw Spine::Exception(BCP,
                               "Invalid time offset " + boost::lexical_cast<string>(period) + "/" +
                                   boost::lexical_cast<string>(times[timeSize - 1]) +
                                   " (validtime " + Fmi::to_iso_string(timeIter->utc_time()) +
                                   " timestep " + boost::lexical_cast<string>(timeStep) +
                                   ") for producer '" + itsReqParams.producer + "'");

      times[timeSize] = period;
    }

    date d(startTime.date());
    greg_month gm(d.month());
    time_duration td(startTime.time_of_day());

    ostringstream os;

    os << d.year() << "-" << boost::format("%02d-%02d") % gm.as_number() % d.day()
       << boost::format(" %02d:%02d:%02d") % td.hours() % td.minutes() % td.seconds();

    string timeUnitDef = timeUnit + " since " + os.str();

    itsTimeDim = addDimension("time", timeSize);

    itsTimeVar = addVariable("time", ncInt, &(*itsTimeDim));
    addAttribute(itsTimeVar, "long_name", "time");
    addAttribute(itsTimeVar, "calendar", "gregorian");
    addAttribute(itsTimeVar, "units", timeUnitDef.c_str());

    if (!itsTimeVar->put(times, timeSize))
      throw Spine::Exception(BCP, "Failed to store validtimes");
  }
  catch (...)
  {
    throw Spine::Exception::Trace(BCP, "Operation failed!");
  }
}

// ----------------------------------------------------------------------
/*!
 * \brief Get time period name
 *
 */
// ----------------------------------------------------------------------

string getPeriodName(long periodLengthInMinutes)
{
  try
  {
    if (periodLengthInMinutes < 60)
      return boost::lexical_cast<string>(periodLengthInMinutes) + "min";
    else if (periodLengthInMinutes == 60)
      return "h";
    else if ((periodLengthInMinutes < DataStreamer::minutesInDay) &&
             ((DataStreamer::minutesInDay % periodLengthInMinutes) == 0))
      return boost::lexical_cast<string>(periodLengthInMinutes / 60) + "h";
    else if (periodLengthInMinutes == DataStreamer::minutesInDay)
      return "d";
    else if (periodLengthInMinutes == DataStreamer::minutesInMonth)
      return "mon";
    else if (periodLengthInMinutes == DataStreamer::minutesInYear)
      return "y";

    return boost::lexical_cast<string>(periodLengthInMinutes);
  }
  catch (...)
  {
    throw Spine::Exception::Trace(BCP, "Operation failed!");
  }
}

// ----------------------------------------------------------------------
/*!
 * \brief Add time period length specific time dimension
 *		by copying the 'time' dimension
 */
// ----------------------------------------------------------------------

boost::shared_ptr<NcDim> NetCdfStreamer::addTimeDimension(long periodLengthInMinutes,
                                                          boost::shared_ptr<NcVar> &tVar)
{
  try
  {
    string name("time_" + getPeriodName(periodLengthInMinutes));

    auto tDim = addDimension(name, itsTimeDim->size());
    tVar = addVariable(name, ncInt, &(*tDim));

    int times[itsTimeDim->size()];
    itsTimeVar->get(times, itsTimeDim->size());

    if (!tVar->put(times, itsTimeDim->size()))
      throw Spine::Exception(BCP, "Failed to store validtimes");

    addAttribute(tVar, "long_name", "time");
    addAttribute(tVar, "calendar", "gregorian");

    boost::shared_ptr<NcAtt> uAtt(itsTimeVar->get_att("units"));
    if (!uAtt)
      throw Spine::Exception(BCP, "Failed to get time unit attribute");

    boost::shared_ptr<NcValues> uVal(uAtt->values());
    char *u;
    int uLen;

    if ((!uVal) || (!(u = (char *)uVal->base())) ||
        ((uLen = (uVal->num() * uVal->bytes_for_one())) < 1))
      throw Spine::Exception(BCP, "Failed to get time unit attribute value");

    string unit(u, uLen);
    addAttribute(tVar, "units", unit.c_str());

    return tDim;
  }
  catch (...)
  {
    throw Spine::Exception::Trace(BCP, "Operation failed!");
  }
}

// ----------------------------------------------------------------------
/*!
 * \brief Add level dimension
 *
 */
// ----------------------------------------------------------------------

void NetCdfStreamer::addLevelDimension()
{
  try
  {
    if (isSurfaceLevel(itsLevelType))
      return;

    string name, positive;

    if (isPressureLevel(itsLevelType))
    {
      name = "pressure";
      positive = "down";
    }
    else if (isHybridLevel(itsLevelType))
    {
      name = "hybrid";
      positive = "up";
    }
    else if (isHeightLevel(itsLevelType, 0))
    {
      name = "height";
      positive = "up";
    }
    else
    {
      name = "depth";

      if (itsLevelType != itsNativeLevelType)
        // kFmiHeight with negative levels
        //
        positive = "up";
      else
        positive = (itsPositiveLevels ? "down" : "up");
    }

    auto levelVar =
        addCoordVariable(name, itsDataLevels.size(), ncFloat, "level", "", "Z", itsLevelDim);

    addAttribute(levelVar, "long_name", (string(levelVar->name()) + " level").c_str());
    addAttribute(levelVar, "positive", positive.c_str());

    float levels[itsDataLevels.size()];
    int i = 0;

    for (auto level = itsDataLevels.begin(); (level != itsDataLevels.end()); level++, i++)
    {
      levels[i] = (float)*level;
    }

    if (!levelVar->put(levels, itsDataLevels.size()))
      throw Spine::Exception(BCP, "Failed to store levels");
  }
  catch (...)
  {
    throw Spine::Exception::Trace(BCP, "Operation failed!");
  }
}

// ----------------------------------------------------------------------
/*!
 * \brief Set latlon projection metadata
 *
 */
// ----------------------------------------------------------------------

void NetCdfStreamer::setLatLonGeometry(const NFmiArea * /* area */,
                                       const boost::shared_ptr<NcVar> &crsVar)
{
  try
  {
    addAttribute(crsVar, "grid_mapping_name", "latitude_longitude");

    //	OGRSpatialReference * geometrySRS = itsResources.getGeometrySRS();
    //
    //	if (geometrySRS) {
    //	}
  }
  catch (...)
  {
    throw Spine::Exception::Trace(BCP, "Operation failed!");
  }
}

// ----------------------------------------------------------------------
/*!
 * \brief Set stereographic projection metadata
 *
 */
// ----------------------------------------------------------------------

void NetCdfStreamer::setStereographicGeometry(const NFmiArea *area,
                                              const boost::shared_ptr<NcVar> &crsVar)
{
  try
  {
    OGRSpatialReference *geometrySRS = itsResources.getGeometrySRS();
    double lon_0, lat_0, lat_ts;

    if (!geometrySRS)
    {
      auto opt_lon_0 = area->Proj().GetDouble("lon_0");
      auto opt_lat_0 = area->Proj().GetDouble("lat_0");
      auto opt_lat_ts = area->Proj().GetDouble("lat_ts");
      lon_0 = (opt_lon_0 ? *opt_lon_0 : 0);
      lat_0 = (opt_lat_0 ? *opt_lat_0 : 90);
      lat_ts = (opt_lat_ts ? *opt_lat_ts : 90);
    }
    else
    {
      lon_0 = getProjParam(*geometrySRS, SRS_PP_CENTRAL_MERIDIAN);
      lat_ts = getProjParam(*geometrySRS, SRS_PP_LATITUDE_OF_ORIGIN);
      lat_0 = (lat_ts > 0) ? 90 : -90;
    }

    addAttribute(crsVar, "grid_mapping_name", "polar_stereographic");
    addAttribute(crsVar, "straight_vertical_longitude_from_pole", lon_0);
    addAttribute(crsVar, "latitude_of_projection_origin", lat_0);
    addAttribute(crsVar, "standard_parallel", lat_ts);
  }
  catch (...)
  {
    throw Spine::Exception::Trace(BCP, "Operation failed!");
  }
}

// ----------------------------------------------------------------------
/*!
 * \brief Set metadata
 *
 */
// ----------------------------------------------------------------------

void NetCdfStreamer::setGeometry(Engine::Querydata::Q q, const NFmiArea *area, const NFmiGrid *grid)
{
  try
  {
    // Conventions

<<<<<<< HEAD
    addAttribute(&itsFile, "Conventions", "CF-1.6");
    addAttribute(&itsFile, "title", "<title>");
    addAttribute(&itsFile, "institution", "fmi.fi");
    addAttribute(&itsFile, "source", "<producer>");
=======
    requireNcFile();
    addAttribute(ncFile.get(), "Conventions", "CF-1.6");
    addAttribute(ncFile.get(), "title", "<title>");
    addAttribute(ncFile.get(), "institution", "fmi.fi");
    addAttribute(ncFile.get(), "source", "<producer>");
>>>>>>> a4dfb351

    // Time dimension

    addTimeDimension();

    // Level dimension

    addLevelDimension();

    // Set projection

    auto crsVar = addVariable("crs", ncShort);

    auto classid = area->ClassId();

    if (itsReqParams.areaClassId != A_Native)
      classid = itsReqParams.areaClassId;

    switch (classid)
    {
      case kNFmiLatLonArea:
        setLatLonGeometry(area, crsVar);
        break;
      case kNFmiStereographicArea:
        setStereographicGeometry(area, crsVar);
        break;
      default:
        throw Spine::Exception(BCP, "Unsupported projection in input data");
    }

    // Store y/x and/or lat/lon dimensions and coordinate variables, cropping the grid if manual
    // cropping is set

    bool projected = (classid != kNFmiLatLonArea);

    size_t x0 = (itsCropping.cropped ? itsCropping.bottomLeftX : 0),
           y0 = (itsCropping.cropped ? itsCropping.bottomLeftY : 0);
    size_t xN = (itsCropping.cropped ? (x0 + itsCropping.gridSizeX) : itsReqGridSizeX),
           yN = (itsCropping.cropped ? (y0 + itsCropping.gridSizeY) : itsReqGridSizeY);
    size_t xStep = (itsReqParams.gridStepXY ? (*(itsReqParams.gridStepXY))[0].first : 1),
           yStep = (itsReqParams.gridStepXY ? (*(itsReqParams.gridStepXY))[0].second : 1), x, y, n;
    size_t nLat = (projected ? (itsNY * itsNX) : itsNY),
           nLon = (projected ? (itsNY * itsNX) : itsNX);
    std::unique_ptr<double[]> latPtr(new double[nLat]), lonPtr(new double[nLon]);
    double *lat = latPtr.get(), *lon = lonPtr.get();

    boost::shared_ptr<NcVar> latVar, lonVar;

    if (!grid)
      grid = &q->grid();

    if (projected)
    {
      // Store y, x and 2d (y,x) lat/lon coordinates.
      //
      // Note: NetCDF Climate and Forecast (CF) Metadata Conventions (Version 1.6, 5 December,
      // 2011):
      //
      //		 "T(k,j,i) is associated with the coordinate values lon(j,i), lat(j,i), and
      // lev(k).
      // The
      // vertical coordinate is
      //		  represented by the coordinate variable lev(lev) and the latitude and
      // longitude
      // coordinates are represented by
      //		  the auxiliary coordinate variables lat(yc,xc) and lon(yc,xc) which are
      // identified
      // by
      // the
      // coordinates attribute.
      //
      //		  Note that coordinate variables are also defined for the xc and yc
      // dimensions. This
      // faciliates processing of this
      //		  data by generic applications that don't recognize the multidimensional
      // latitude
      // and
      // longitude coordinates."

      auto yVar =
          addCoordVariable("y", itsNY, ncFloat, "projection_y_coordinate", "m", "Y", itsYDim);
      auto xVar =
          addCoordVariable("x", itsNX, ncFloat, "projection_x_coordinate", "m", "X", itsXDim);

      NFmiPoint p0 =
          ((itsReqParams.datumShift == Datum::DatumShift::None) ? grid->GridToWorldXY(x0, y0)
                                                                : itsTargetWorldXYs[x0][y0]);
      NFmiPoint pN = ((itsReqParams.datumShift == Datum::DatumShift::None)
                          ? grid->GridToWorldXY(xN - 1, yN - 1)
                          : itsTargetWorldXYs[xN - 1][yN - 1]);

      double worldY[itsNY], worldX[itsNX];
      double wY = p0.Y(), wX = p0.X();
      double stepY = yStep * ((itsNY > 1) ? ((pN.Y() - p0.Y()) / (yN - y0 - 1)) : 0.0);
      double stepX = xStep * ((itsNX > 1) ? ((pN.X() - p0.X()) / (xN - x0 - 1)) : 0.0);

      for (y = 0; (y < itsNY); wY += stepY, y++)
        worldY[y] = wY;
      for (x = 0; (x < itsNX); wX += stepX, x++)
        worldX[x] = wX;

      if (!yVar->put(worldY, itsNY))
        throw Spine::Exception(BCP, "Failed to store y -coordinates");

      if (!xVar->put(worldX, itsNX))
        throw Spine::Exception(BCP, "Failed to store x -coordinates");

      latVar = addVariable("lat", ncFloat, &(*itsYDim), &(*itsXDim));
      lonVar = addVariable("lon", ncFloat, &(*itsYDim), &(*itsXDim));

      for (y = y0, n = 0; (y < yN); y += yStep)
        for (x = x0; (x < xN); x += xStep, n++)
        {
          const NFmiPoint p =
              ((itsReqParams.datumShift == Datum::DatumShift::None) ? grid->GridToLatLon(x, y)
                                                                    : itsTargetLatLons[x][y]);

          lat[n] = p.Y();
          lon[n] = p.X();
        }

      if (!latVar->put(lat, itsNY, itsNX))
        throw Spine::Exception(BCP, "Failed to store latitude(y,x) coordinates");
      if (!lonVar->put(lon, itsNY, itsNX))
        throw Spine::Exception(BCP, "Failed to store longitude(y,x) coordinates");
    }
    else
    {
      // latlon, grid defined as cartesian product of latitude and longitude axes
      //
      latVar = addCoordVariable("lat", itsNY, ncFloat, "latitude", "degrees_north", "Y", itsLatDim);
      lonVar = addCoordVariable("lon", itsNX, ncFloat, "longitude", "degrees_east", "X", itsLonDim);

      for (y = y0, n = 0; (y < yN); y += yStep, n++)
        lat[n] =
            ((itsReqParams.datumShift == Datum::DatumShift::None) ? grid->GridToLatLon(0, y).Y()
                                                                  : itsTargetLatLons[0][y].Y());

      for (x = x0, n = 0; (x < xN); x += xStep, n++)
        lon[n] =
            ((itsReqParams.datumShift == Datum::DatumShift::None) ? grid->GridToLatLon(x, 0).X()
                                                                  : itsTargetLatLons[x][0].X());

      if (!latVar->put(lat, itsNY))
        throw Spine::Exception(BCP, "Failed to store latitude coordinates");

      if (!lonVar->put(lon, itsNX))
        throw Spine::Exception(BCP, "Failed to store longitude coordinates");
    }

    addAttribute(latVar, "standard_name", "latitude");
    addAttribute(latVar, "long_name", "latitude");
    addAttribute(latVar, "units", "degrees_north");
    addAttribute(lonVar, "standard_name", "longitude");
    addAttribute(lonVar, "long_name", "longitude");
    addAttribute(lonVar, "units", "degrees_east");

    if (Datum::isDatumShiftToWGS84(itsReqParams.datumShift))
    {
      addAttribute(crsVar, "semi_major", Datum::NetCdf::WGS84_semiMajor);
      addAttribute(crsVar, "inverse_flattening", Datum::NetCdf::WGS84_invFlattening);
    }
    else if (projected)
      addAttribute(crsVar, "earth_radius", Datum::NetCdf::Fmi_6371220m);
  }
  catch (...)
  {
    throw Spine::Exception::Trace(BCP, "Operation failed!");
  }
}

// ----------------------------------------------------------------------
/*!
 * \brief Get time period start time
 *
 */
// ----------------------------------------------------------------------

ptime getPeriodStartTime(const ptime &vt, long periodLengthInMinutes)
{
  try
  {
    date d = vt.date();
    time_duration td = vt.time_of_day();
    long minutes = (td.hours() * 60) + td.minutes();

    if (((periodLengthInMinutes > 0) && (periodLengthInMinutes < 60) &&
         ((60 % periodLengthInMinutes) == 0)) ||
        (periodLengthInMinutes == 60) ||
        ((periodLengthInMinutes < DataStreamer::minutesInDay) &&
         ((DataStreamer::minutesInDay % periodLengthInMinutes) == 0)))
      if (minutes == 0)
        return ptime(d, time_duration(0, -periodLengthInMinutes, 0));
      else if ((minutes % periodLengthInMinutes) != 0)
        return ptime(
            d, time_duration(0, ((minutes / periodLengthInMinutes) * periodLengthInMinutes), 0));
      else
        return ptime(d, time_duration(0, minutes - periodLengthInMinutes, 0));
    else if (periodLengthInMinutes == DataStreamer::minutesInDay)
      if (minutes == 0)
        return ptime(ptime(d, time_duration(-1, 0, 0)).date());
      else
        return ptime(d);
    else if (periodLengthInMinutes == DataStreamer::minutesInMonth)
    {
      if ((d.day() == 1) && (minutes == 0))
        d = ptime(d, time_duration(-1, 0, 0)).date();

      return ptime(date(d.year(), d.month(), 1));
    }
    else if (periodLengthInMinutes == DataStreamer::minutesInYear)
    {
      if ((d.month() == 1) && (d.day() == 1) && (minutes == 0))
        d = ptime(d, time_duration(-1, 0, 0)).date();

      return ptime(date(d.year(), 1, 1));
    }

    throw Spine::Exception(
        BCP, "Invalid time period length " + boost::lexical_cast<string>(periodLengthInMinutes));
  }
  catch (...)
  {
    throw Spine::Exception::Trace(BCP, "Operation failed!");
  }
}

// ----------------------------------------------------------------------
/*!
 * \brief Add time bounds for aggregate data.
 *
 */
// ----------------------------------------------------------------------

boost::shared_ptr<NcDim> NetCdfStreamer::addTimeBounds(long periodLengthInMinutes,
                                                       string &timeDimName)
{
  try
  {
    string pName(getPeriodName(periodLengthInMinutes));

    timeDimName = "time_" + pName;

<<<<<<< HEAD
    boost::shared_ptr<NcDim> tDim(itsFile.get_dim(timeDimName.c_str()), dimDeleter);
=======
    requireNcFile();
    boost::shared_ptr<NcDim> tDim(ncFile->get_dim(timeDimName.c_str()), dimDeleter);
>>>>>>> a4dfb351

    if (tDim)
      return tDim;

    // Add aggregate period length specific time dimension and variable

    boost::shared_ptr<NcVar> tVar;
    tDim = addTimeDimension(periodLengthInMinutes, tVar);

    // Add time bounds dimension

    if (!itsTimeBoundsDim)
      itsTimeBoundsDim = addDimension("time_bounds", 2);

    // Determine and store time bounds

    Spine::TimeSeriesGenerator::LocalTimeList::const_iterator timeIter = itsDataTimes.begin();
    ptime startTime = itsDataTimes.front().utc_time(), vt;
    int bounds[2 * itsTimeDim->size()];
    size_t i = 0;

    for (; (timeIter != itsDataTimes.end()); timeIter++)
    {
      // Period start time offset
      //
      vt = timeIter->utc_time();

      bounds[i] =
          getTimeOffset(getPeriodStartTime(vt, periodLengthInMinutes), startTime, itsDataTimeStep);
      i++;

      // Validtime's offset

      bounds[i] = getTimeOffset(vt, startTime, itsDataTimeStep);
      i++;
    }

    string name("time_bounds_" + pName);

    auto timeBoundsVar = addVariable(name, ncInt, &(*tDim), &(*itsTimeBoundsDim));

    if (!timeBoundsVar->put(bounds, itsTimeDim->size(), 2))
      throw Spine::Exception(BCP, "Failed to store time bounds");

    // Connect the bounds to the time variable

    addAttribute(tVar, "bounds", name.c_str());

    return tDim;
  }
  catch (...)
  {
    throw Spine::Exception::Trace(BCP, "Operation failed!");
  }
}

// ----------------------------------------------------------------------
/*!
 * \brief Add parameters
 *
 */
// ----------------------------------------------------------------------

void NetCdfStreamer::addParameters(bool relative_uv)
{
  try
  {
    NcDim &yOrLat = (itsYDim ? *itsYDim : *itsLatDim);
    NcDim &xOrLon = (itsYDim ? *itsXDim : *itsLonDim);

    NcDim *dim1;                                            // Time dimension
    NcDim *dim2 = itsLevelDim ? &(*itsLevelDim) : &yOrLat;  // Level or Y/lat dimension
    NcDim *dim3 = itsLevelDim ? &yOrLat : &xOrLon;          // Y/lat or X/lon dimension
    NcDim *dim4 = itsLevelDim ? &xOrLon : nullptr;          // X dimension or n/a

    boost::shared_ptr<NcDim> tDim;

    for (auto it = itsDataParams.begin(); (it != itsDataParams.end()); it++)
    {
      NFmiParam theParam(it->number());
      const ParamChangeTable &pTable = itsCfg.getParamChangeTable(false);
      string paramName, stdName, longName, unit, timeDimName = "time";
      size_t i, j;

      dim1 = &(*itsTimeDim);

      signed long usedParId = theParam.GetIdent();

      for (i = j = 0; i < pTable.size(); ++i)
        if (usedParId == pTable[i].itsWantedParam.GetIdent())
        {
          if (relative_uv == (pTable[i].itsGridRelative ? *pTable[i].itsGridRelative : false))
            break;
          else if (j == 0)
            j = i + 1;
          else
            throw Spine::Exception(BCP,
                                   "Missing gridrelative configuration for parameter " +
                                       boost::lexical_cast<string>(usedParId));
        }

      if ((i >= pTable.size()) && (j > 0))
        i = j - 1;

      if (i < pTable.size())
      {
        paramName = pTable[i].itsWantedParam.GetName();
        stdName = pTable[i].itsStdName;
        longName = pTable[i].itsLongName;
        unit = pTable[i].itsUnit;

        if ((!pTable[i].itsStepType.empty()) || (pTable[i].itsPeriodLengthMinutes > 0))
        {
          // Add aggregate period length specific time dimension and time bounds.
          // Use data period length if aggregate period length is not given.
          //
          tDim = addTimeBounds((pTable[i].itsPeriodLengthMinutes > 0)
                                   ? pTable[i].itsPeriodLengthMinutes
                                   : itsDataTimeStep,
                               timeDimName);
          dim1 = &(*tDim);
        }
      }
      else
        paramName = theParam.GetName();

      auto dataVar = addVariable(paramName + "_" + boost::lexical_cast<string>(usedParId),
                                 ncFloat,
                                 dim1,
                                 dim2,
                                 dim3,
                                 dim4);
      addAttribute(dataVar, "units", unit.c_str());
      addAttribute(dataVar, "_FillValue", kFloatMissing);
      addAttribute(dataVar, "missing_value", kFloatMissing);
      addAttribute(dataVar, "grid_mapping", "crs");

      if (!stdName.empty())
        addAttribute(dataVar, "standard_name", stdName.c_str());

      if (!longName.empty())
        addAttribute(dataVar, "long_name", longName.c_str());

      if ((i < pTable.size()) && (!pTable[i].itsStepType.empty()))
        // Cell method for aggregate data
        //
        addAttribute(dataVar, "cell_methods", (timeDimName + ": " + pTable[i].itsStepType).c_str());

      if (itsYDim)
        addAttribute(dataVar, "coordinates", "lat lon");

      itsDataVars.push_back(dataVar.get());
    }

    itsVarIterator = itsDataVars.begin();
  }
  catch (...)
  {
    throw Spine::Exception::Trace(BCP, "Operation failed!");
  }
}

// ----------------------------------------------------------------------
/*!
 * \brief Store current parameter's/grid's values.
 *
 */
// ----------------------------------------------------------------------

void NetCdfStreamer::storeParamValues()
{
  try
  {
    // Load scaled values into a continuous buffer, cropping the grid/values if manual cropping is
    // set
    //
    // Note: Using heap because buffer size might exceed stack size

    bool cropxy = (itsCropping.cropped && itsCropping.cropMan);
    size_t x0 = (cropxy ? itsCropping.bottomLeftX : 0), y0 = (cropxy ? itsCropping.bottomLeftY : 0);
    size_t xN = (itsCropping.cropped ? (x0 + itsCropping.gridSizeX) : itsReqGridSizeX),
           yN = (itsCropping.cropped ? (y0 + itsCropping.gridSizeY) : itsReqGridSizeY);
    size_t xStep = (itsReqParams.gridStepXY ? (*(itsReqParams.gridStepXY))[0].first : 1),
           yStep = (itsReqParams.gridStepXY ? (*(itsReqParams.gridStepXY))[0].second : 1), x, y;

    boost::shared_ptr<float[]> values(new float[itsNY * itsNX]);

    int i = 0;

    for (y = y0; (y < yN); y += yStep)
      for (x = x0; (x < xN); x += xStep, i++)
      {
        auto value = itsGridValues[x][y];

        if (value != kFloatMissing)
          values[i] = (value + itsScalingIterator->second) / itsScalingIterator->first;
        else
          values[i] = value;
      }

    // Store the values for current parameter/[level/]validtime.
    //
    // First skip variables for missing parameters if any.
    //
    // Note: timeIndex was incremented after getting the data

    if ((itsVarIterator == itsDataVars.begin()) && (itsParamIterator != itsDataParams.begin()))
      for (auto it_p = itsDataParams.begin(); (it_p != itsParamIterator); it_p++)
        itsVarIterator++;

    if (!(*itsVarIterator)->set_cur(itsTimeIndex - 1, itsLevelDim ? itsLevelIndex : -1))
      throw Spine::Exception(BCP, "Failed to set active netcdf time/level");

    long edge1 = 1;                            // Time dimension, edge length 1
    long edge2 = itsLevelDim ? 1 : itsNY;      // Level (edge length 1) or Y dimension
    long edge3 = itsLevelDim ? itsNY : itsNX;  // Y or X dimension
    long edge4 = itsLevelDim ? itsNX : -1;     // X dimension or n/a

    if (!(*itsVarIterator)->put(values.get(), edge1, edge2, edge3, edge4))
      throw Spine::Exception(BCP, "Failed to store netcdf variable values");
  }
  catch (...)
  {
    throw Spine::Exception::Trace(BCP, "Operation failed!");
  }
}

// ----------------------------------------------------------------------
/*!
 * \brief Handle change of parameter
 *
 */
// ----------------------------------------------------------------------

void NetCdfStreamer::paramChanged()
{
  try
  {
    // Note: Netcdf varibles are created when first nonmissing querydata parameter is encountered

    if (itsDataVars.size() > 0)
    {
      if (itsVarIterator != itsDataVars.end())
        itsVarIterator++;

      if ((itsVarIterator == itsDataVars.end()) && (itsParamIterator != itsDataParams.end()))
        throw Spine::Exception(BCP, "paramChanged: internal: No more netcdf variables");
    }
  }
  catch (...)
  {
    throw Spine::Exception::Trace(BCP, "Operation failed!");
  }
}

// ----------------------------------------------------------------------
/*!
 * \brief Load chunk of data; called by DataStreamer to get format specific chunk.
 *
 */
// ----------------------------------------------------------------------

void NetCdfStreamer::getDataChunk(Engine::Querydata::Q q,
                                  const NFmiArea *area,
                                  NFmiGrid *grid,
                                  int /* level */,
                                  const NFmiMetTime & /* mt */,
                                  NFmiDataMatrix<float> & /* values */,
                                  string &chunk)
{
  try
  {
    if (itsMetaFlag)
    {
      // Set geometry and dimensions
      //
      setGeometry(q, area, grid);

      // Add parameters

      addParameters(q->isRelativeUV());

      itsMetaFlag = false;
    }

    // Data is loaded from 'values'; set nonempty chunk to indicate data is available.

    chunk = " ";
  }
  catch (...)
  {
    throw Spine::Exception::Trace(BCP, "Operation failed!");
  }
}

}  // namespace Download
}  // namespace Plugin
}  // namespace SmartMet<|MERGE_RESOLUTION|>--- conflicted
+++ resolved
@@ -29,34 +29,19 @@
                                const Config &config,
                                const Producer &producer)
     : DataStreamer(req, config, producer),
-<<<<<<< HEAD
       itsError(NcError::verbose_nonfatal),
       itsFilename(config.getTempDirectory() + "/dls_" + boost::lexical_cast<string>((int)getpid()) +
                   "_" + boost::lexical_cast<string>(boost::this_thread::get_id())),
-      itsFile(itsFilename.c_str(), NcFile::Replace, nullptr, 0, NcFile::Netcdf4Classic),
       itsLoadedFlag(false)
-=======
-      ncError(NcError::verbose_nonfatal),
-      file(config.getTempDirectory() + "/dls_" + boost::lexical_cast<string>((int)getpid()) + "_" +
-           boost::lexical_cast<string>(boost::this_thread::get_id())),
-      isLoaded(false)
->>>>>>> a4dfb351
 {
 }
 
 NetCdfStreamer::~NetCdfStreamer()
 {
-<<<<<<< HEAD
   if (itsStream.is_open())
     itsStream.close();
 
   unlink(itsFilename.c_str());
-=======
-  if (ioStream.is_open())
-    ioStream.close();
-
-  unlink(file.c_str());
->>>>>>> a4dfb351
 }
 
 void NetCdfStreamer::requireNcFile()
@@ -104,12 +89,8 @@
 
           // Then outputting the file/data in chunks
 
-<<<<<<< HEAD
-          itsFile.close();
-=======
           requireNcFile();
-          ncFile->close();
->>>>>>> a4dfb351
+          itsFile->close();
 
           itsStream.open(itsFilename, ifstream::in | ifstream::binary);
 
@@ -170,12 +151,8 @@
 {
   try
   {
-<<<<<<< HEAD
-    auto dim = boost::shared_ptr<NcDim>(itsFile.add_dim(dimName.c_str(), dimSize), dimDeleter);
-=======
     requireNcFile();
-    auto dim = boost::shared_ptr<NcDim>(ncFile->add_dim(dimName.c_str(), dimSize), dimDeleter);
->>>>>>> a4dfb351
+    auto dim = boost::shared_ptr<NcDim>(itsFile->add_dim(dimName.c_str(), dimSize), dimDeleter);
 
     if (dim)
       return dim;
@@ -205,11 +182,7 @@
   {
     requireNcFile();
     auto var = boost::shared_ptr<NcVar>(
-<<<<<<< HEAD
-        itsFile.add_var(varName.c_str(), dataType, dim1, dim2, dim3, dim4), varDeleter);
-=======
-        ncFile->add_var(varName.c_str(), dataType, dim1, dim2, dim3, dim4), varDeleter);
->>>>>>> a4dfb351
+        itsFile->add_var(varName.c_str(), dataType, dim1, dim2, dim3, dim4), varDeleter);
 
     if (var)
       return var;
@@ -647,18 +620,11 @@
   {
     // Conventions
 
-<<<<<<< HEAD
-    addAttribute(&itsFile, "Conventions", "CF-1.6");
-    addAttribute(&itsFile, "title", "<title>");
-    addAttribute(&itsFile, "institution", "fmi.fi");
-    addAttribute(&itsFile, "source", "<producer>");
-=======
     requireNcFile();
-    addAttribute(ncFile.get(), "Conventions", "CF-1.6");
-    addAttribute(ncFile.get(), "title", "<title>");
-    addAttribute(ncFile.get(), "institution", "fmi.fi");
-    addAttribute(ncFile.get(), "source", "<producer>");
->>>>>>> a4dfb351
+    addAttribute(itsFile.get(), "Conventions", "CF-1.6");
+    addAttribute(itsFile.get(), "title", "<title>");
+    addAttribute(itsFile.get(), "institution", "fmi.fi");
+    addAttribute(itsFile.get(), "source", "<producer>");
 
     // Time dimension
 
@@ -902,12 +868,8 @@
 
     timeDimName = "time_" + pName;
 
-<<<<<<< HEAD
-    boost::shared_ptr<NcDim> tDim(itsFile.get_dim(timeDimName.c_str()), dimDeleter);
-=======
     requireNcFile();
-    boost::shared_ptr<NcDim> tDim(ncFile->get_dim(timeDimName.c_str()), dimDeleter);
->>>>>>> a4dfb351
+    boost::shared_ptr<NcDim> tDim(itsFile->get_dim(timeDimName.c_str()), dimDeleter);
 
     if (tDim)
       return tDim;
