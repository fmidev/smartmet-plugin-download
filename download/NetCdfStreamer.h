// ======================================================================
/*!
 * \brief SmartMet download service plugin; netcdf streaming
 */
// ======================================================================

#pragma once

#include "DataStreamer.h"
#include <memory>
#include <netcdfcpp.h>

namespace SmartMet
{
namespace Plugin
{
namespace Download
{
class NetCdfStreamer : public DataStreamer
{
 public:
  NetCdfStreamer(const Spine::HTTP::Request &req, const Config &config, const Producer &producer,
                 const ReqParams &reqParams);
  virtual ~NetCdfStreamer();

  virtual std::string getChunk();

  virtual void getDataChunk(Engine::Querydata::Q q,
                            const NFmiArea *area,
                            NFmiGrid *grid,
                            int level,
                            const NFmiMetTime &mt,
                            NFmiDataMatrix<float> &values,
                            std::string &chunk);

  // Grid support
  //

  virtual void getGridDataChunk(const QueryServer::Query &gridQuery,
                                int level,
                                const NFmiMetTime &mt,
                                std::string &chunk);

 private:
  NetCdfStreamer();
  void requireNcFile();

  NcError ncError;
  std::string file;
  std::unique_ptr<NcFile> ncFile;
  std::ifstream ioStream;
  bool isLoaded;

  // Note: netcdf file object owns dimensions and variables (could use plain pointers instead of
  // shared_ptr:s)

  boost::shared_ptr<NcDim> ensembleDim, timeDim, timeBoundsDim, levelDim, yDim, xDim, latDim, lonDim;
  boost::shared_ptr<NcVar> timeVar;

  std::list<NcVar *>::iterator it_Var;
  std::list<NcVar *> dataVars;

  boost::shared_ptr<NcDim> addDimension(std::string dimName, long dimSize);
  boost::shared_ptr<NcVar> addVariable(std::string varName,
                                       NcType dataType,
                                       NcDim *dim1 = nullptr,
                                       NcDim *dim2 = nullptr,
                                       NcDim *dim3 = nullptr,
                                       NcDim *dim4 = nullptr,
                                       NcDim *dim5 = nullptr);
  boost::shared_ptr<NcVar> addCoordVariable(std::string dimName,
                                            long dimSize,
                                            NcType dataType,
                                            std::string stdName,
                                            std::string unit,
                                            std::string axisType,
                                            boost::shared_ptr<NcDim> &dim);
  template <typename T1, typename T2>
  void addAttribute(T1 resource, std::string attrName, T2 attrValue);
  template <typename T1, typename T2>
  void addAttribute(T1 resource, std::string attrName, int nValues, T2 *attrValues);

  void addEnsembleDimension();
  void addTimeDimension();
  boost::shared_ptr<NcDim> addTimeDimension(long periodLengthInMinutes,
                                            boost::shared_ptr<NcVar> &tVar);
  void addLevelDimension();

  void setLatLonGeometry(const NFmiArea *area, const boost::shared_ptr<NcVar> &crsVar);
  void setRotatedLatlonGeometry(const boost::shared_ptr<NcVar> &crsVar);
  void setStereographicGeometry(const NFmiArea *area, const boost::shared_ptr<NcVar> &crsVar);
  void setMercatorGeometry(const boost::shared_ptr<NcVar> &crsVar);
  void setLambertConformalGeometry(const boost::shared_ptr<NcVar> &crsVar);
  void setGeometry(Engine::Querydata::Q q, const NFmiArea *area, const NFmiGrid *grid);

  boost::shared_ptr<NcDim> addTimeBounds(long periodLengthInMinutes, std::string &timeDimName);
  void addParameters(bool relative_uv);

  void storeParamValues();

<<<<<<< HEAD
  void paramChanged(size_t nextParamOffset = 1);
=======
  void paramChanged();

  // Grid support
  //

  void setGridGeometry(const QueryServer::Query &gridQuery);
>>>>>>> 9e806d2a
};

}  // namespace Download
}  // namespace Plugin
}  // namespace SmartMet<|MERGE_RESOLUTION|>--- conflicted
+++ resolved
@@ -98,16 +98,12 @@
 
   void storeParamValues();
 
-<<<<<<< HEAD
   void paramChanged(size_t nextParamOffset = 1);
-=======
-  void paramChanged();
 
   // Grid support
   //
 
   void setGridGeometry(const QueryServer::Query &gridQuery);
->>>>>>> 9e806d2a
 };
 
 }  // namespace Download
