PROG = $(patsubst %.cpp,%,$(wildcard *Test.cpp))

FLAGS = -std=c++11 -Wall -W -Wno-unused-parameter

EXTRAFLAGS = -Werror -pedantic -Wpointer-arith -Wcast-qual \
	-Wcast-align -Wwrite-strings -Wconversion -Winline \
	-Wctor-dtor-privacy -Wnon-virtual-dtor -Wno-pmf-conversions \
	-Wsign-promo -Wchar-subscripts -Wold-style-cast \
	-Wshadow -Woverloaded-virtual

DIFFICULTFLAGS = -Weffc++ -Wunreachable-code -Wredundant-decls

ifeq ($(TSAN), yes)
  FLAGS += -fsanitize=thread
endif
ifeq ($(ASAN), yes)
  FLAGS += -fsanitize=address -fsanitize=pointer-compare -fsanitize=pointer-subtract -fsanitize=undefined -fsanitize-address-use-after-scope
endif

CFLAGS = -DUNIX -O0 -g $(FLAGS)

# Boost 1.69

ifneq "$(wildcard /usr/include/boost169)" ""
  INCLUDES += -isystem /usr/include/boost169
  LIBS += -L/usr/lib64/boost169
endif

<<<<<<< HEAD
INCLUDES += \
	-I../download \
	-I/usr/include/smartmet \
	-I/usr/gdal30/include
=======
ifneq "$(wildcard /usr/gdal30/include)" ""
  INCLUDES += -isystem /usr/gdal30/include
  LIBS += -L/usr/gdal30/lib
else
  INCLUDES += -isystem /usr/include/gdal
endif

INCLUDES += -I ../download -I /usr/include/smartmet
>>>>>>> 800ad717

LIBS +=	-lsmartmet-spine \
	-lsmartmet-newbase \
	-lsmartmet-macgyver \
	-L/usr/gdal30/lib -lgdal \
	-lboost_date_time \
	-lboost_thread \
	-lboost_filesystem \
	-lboost_iostreams \
	-lboost_system \
	-lconfig++ \
	-lbz2 -lz \
	-leccodes \
	-lpthread

OBS =	../obj/Config.o \
		../obj/DataStreamer.o \
		../obj/Datum.o \
		../obj/GribStreamer.o \
		../obj/GribTools.o \
		../obj/NetCdfStreamer.o \
		../obj/Plugin.o \
		../obj/QueryDataStreamer.o \
		../obj/Query.o

all: $(PROG)

clean:
	rm -f $(PROG) *~

test: $(PROG)
	@echo Running tests:
	@mkdir -p tmp failures
	@rm -f tmp/* failures/*
	@for prog in $(PROG); do \
	  ./$$prog; \
	done

$(PROG) : % : %.cpp Makefile ../download.so
	$(CXX) $(CFLAGS) -o $@ $@.cpp $(INCLUDES) $(LIBS)<|MERGE_RESOLUTION|>--- conflicted
+++ resolved
@@ -26,12 +26,6 @@
   LIBS += -L/usr/lib64/boost169
 endif
 
-<<<<<<< HEAD
-INCLUDES += \
-	-I../download \
-	-I/usr/include/smartmet \
-	-I/usr/gdal30/include
-=======
 ifneq "$(wildcard /usr/gdal30/include)" ""
   INCLUDES += -isystem /usr/gdal30/include
   LIBS += -L/usr/gdal30/lib
@@ -40,7 +34,6 @@
 endif
 
 INCLUDES += -I ../download -I /usr/include/smartmet
->>>>>>> 800ad717
 
 LIBS +=	-lsmartmet-spine \
 	-lsmartmet-newbase \
