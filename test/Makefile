PROG = $(patsubst %.cpp,%,$(wildcard *Test.cpp))

FLAGS = -std=c++11 -Wall -W -Wno-unused-parameter

EXTRAFLAGS = -Werror -pedantic -Wpointer-arith -Wcast-qual \
	-Wcast-align -Wwrite-strings -Wconversion -Winline \
	-Wctor-dtor-privacy -Wnon-virtual-dtor -Wno-pmf-conversions \
	-Wsign-promo -Wchar-subscripts -Wold-style-cast \
	-Wshadow -Woverloaded-virtual

DIFFICULTFLAGS = -Weffc++ -Wunreachable-code -Wredundant-decls

ifeq ($(TSAN), yes)
  FLAGS += -fsanitize=thread
endif
ifeq ($(ASAN), yes)
  FLAGS += -fsanitize=address -fsanitize=pointer-compare -fsanitize=pointer-subtract -fsanitize=undefined -fsanitize-address-use-after-scope
endif

CC = g++
CFLAGS = -DUNIX -O0 -g $(FLAGS)
<<<<<<< HEAD
INCLUDES = \
	-I../download \
	-I/usr/include/smartmet \
	-I/usr/gdal30/include
=======
INCLUDES = -I ../download -I /usr/include/smartmet
>>>>>>> a4dfb351

LIBS =	-lsmartmet-spine \
	-lsmartmet-newbase \
	-lsmartmet-macgyver \
	-L/usr/gdal30/lib -lgdal \
	-lboost_date_time \
	-lboost_thread \
	-lboost_filesystem \
	-lboost_iostreams \
	-lboost_system \
	-lconfig++ \
	-lbz2 -lz \
	-leccodes \
<<<<<<< HEAD
=======
	-lgdal \
>>>>>>> a4dfb351
	-lpthread

OBS =	../obj/Config.o \
		../obj/DataStreamer.o \
		../obj/Datum.o \
		../obj/GribStreamer.o \
		../obj/GribTools.o \
		../obj/NetCdfStreamer.o \
		../obj/Plugin.o \
		../obj/QueryDataStreamer.o \
		../obj/Query.o

all: $(PROG)

clean:
	rm -f $(PROG) *~

test: $(PROG)
	@echo Running tests:
	@mkdir -p tmp failures
	@rm -f tmp/* failures/*
	@for prog in $(PROG); do \
	  ./$$prog; \
	done

$(PROG) : % : %.cpp Makefile ../download.so
	$(CC) $(CFLAGS) -o $@ $@.cpp $(INCLUDES) $(LIBS)<|MERGE_RESOLUTION|>--- conflicted
+++ resolved
@@ -19,14 +19,11 @@
 
 CC = g++
 CFLAGS = -DUNIX -O0 -g $(FLAGS)
-<<<<<<< HEAD
+
 INCLUDES = \
 	-I../download \
 	-I/usr/include/smartmet \
 	-I/usr/gdal30/include
-=======
-INCLUDES = -I ../download -I /usr/include/smartmet
->>>>>>> a4dfb351
 
 LIBS =	-lsmartmet-spine \
 	-lsmartmet-newbase \
@@ -40,10 +37,6 @@
 	-lconfig++ \
 	-lbz2 -lz \
 	-leccodes \
-<<<<<<< HEAD
-=======
-	-lgdal \
->>>>>>> a4dfb351
 	-lpthread
 
 OBS =	../obj/Config.o \
