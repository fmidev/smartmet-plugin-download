PROG = $(patsubst %.cpp,%,$(wildcard *Test.cpp))

FLAGS = -std=c++11 -Wall -W -Wno-unused-parameter

EXTRAFLAGS = -Werror -pedantic -Wpointer-arith -Wcast-qual \
	-Wcast-align -Wwrite-strings -Wconversion -Winline \
	-Wctor-dtor-privacy -Wnon-virtual-dtor -Wno-pmf-conversions \
	-Wsign-promo -Wchar-subscripts -Wold-style-cast \
	-Wshadow -Woverloaded-virtual

DIFFICULTFLAGS = -Weffc++ -Wunreachable-code -Wredundant-decls

ifeq ($(TSAN), yes)
  FLAGS += -fsanitize=thread
endif
ifeq ($(ASAN), yes)
  FLAGS += -fsanitize=address -fsanitize=pointer-compare -fsanitize=pointer-subtract -fsanitize=undefined -fsanitize-address-use-after-scope
endif

CC = g++
CFLAGS = -DUNIX -O0 -g $(FLAGS)
<<<<<<< HEAD

INCLUDES = \
	-I../download \
	-I/usr/include/smartmet \
	-I/usr/gdal30/include
=======
>>>>>>> 500021f2

# Boost 1.69

ifneq "$(wildcard /usr/include/boost169)" ""
  INCLUDES += -I/usr/include/boost169
  LIBS += -L/usr/lib64/boost169
endif

INCLUDES += -I ../download -I /usr/include/smartmet

LIBS +=	-lsmartmet-spine \
	-lsmartmet-newbase \
	-lsmartmet-macgyver \
	-L/usr/gdal30/lib -lgdal \
	-lboost_date_time \
	-lboost_thread \
	-lboost_filesystem \
	-lboost_iostreams \
	-lboost_system \
	-lconfig++ \
	-lbz2 -lz \
	-leccodes \
	-lpthread

OBS =	../obj/Config.o \
		../obj/DataStreamer.o \
		../obj/Datum.o \
		../obj/GribStreamer.o \
		../obj/GribTools.o \
		../obj/NetCdfStreamer.o \
		../obj/Plugin.o \
		../obj/QueryDataStreamer.o \
		../obj/Query.o

all: $(PROG)

clean:
	rm -f $(PROG) *~

test: $(PROG)
	@echo Running tests:
	@mkdir -p tmp failures
	@rm -f tmp/* failures/*
	@for prog in $(PROG); do \
	  ./$$prog; \
	done

$(PROG) : % : %.cpp Makefile ../download.so
	$(CC) $(CFLAGS) -o $@ $@.cpp $(INCLUDES) $(LIBS)<|MERGE_RESOLUTION|>--- conflicted
+++ resolved
@@ -19,14 +19,6 @@
 
 CC = g++
 CFLAGS = -DUNIX -O0 -g $(FLAGS)
-<<<<<<< HEAD
-
-INCLUDES = \
-	-I../download \
-	-I/usr/include/smartmet \
-	-I/usr/gdal30/include
-=======
->>>>>>> 500021f2
 
 # Boost 1.69
 
@@ -35,7 +27,10 @@
   LIBS += -L/usr/lib64/boost169
 endif
 
-INCLUDES += -I ../download -I /usr/include/smartmet
+INCLUDES += \
+	-I../download \
+	-I/usr/include/smartmet \
+	-I/usr/gdal30/include
 
 LIBS +=	-lsmartmet-spine \
 	-lsmartmet-newbase \
